# vim: tabstop=4 shiftwidth=4 softtabstop=4

# Copyright 2010 United States Government as represented by the
# Administrator of the National Aeronautics and Space Administration.
# Copyright 2011 Justin Santa Barbara
# All Rights Reserved.
#
#    Licensed under the Apache License, Version 2.0 (the "License"); you may
#    not use this file except in compliance with the License. You may obtain
#    a copy of the License at
#
#         http://www.apache.org/licenses/LICENSE-2.0
#
#    Unless required by applicable law or agreed to in writing, software
#    distributed under the License is distributed on an "AS IS" BASIS, WITHOUT
#    WARRANTIES OR CONDITIONS OF ANY KIND, either express or implied. See the
#    License for the specific language governing permissions and limitations
#    under the License.

"""Handles all processes relating to instances (guest vms).

The :py:class:`ComputeManager` class is a :py:class:`nova.manager.Manager` that
handles RPC calls relating to creating instances.  It is responsible for
building a disk image, launching it via the underlying virtualization driver,
responding to calls to check its state, attaching persistent storage, and
terminating it.

**Related Flags**

:instances_path:  Where instances are kept on disk
:compute_driver:  Name of class that is used to handle virtualization, loaded
                  by :func:`nova.utils.import_object`
:volume_manager:  Name of class that handles persistent storage, loaded by
                  :func:`nova.utils.import_object`

"""

import os
import socket
import sys
import tempfile
import time
import functools

from eventlet import greenthread

import nova.context
from nova import exception
from nova import flags
import nova.image
from nova import log as logging
from nova import manager
from nova import network
from nova import rpc
from nova import utils
from nova import volume
from nova.compute import power_state
from nova.notifier import api as notifier
from nova.compute.utils import terminate_volumes
from nova.virt import driver


FLAGS = flags.FLAGS
flags.DEFINE_string('instances_path', '$state_path/instances',
                    'where instances are stored on disk')
flags.DEFINE_string('compute_driver', 'nova.virt.connection.get_connection',
                    'Driver to use for controlling virtualization')
flags.DEFINE_string('stub_network', False,
                    'Stub network related code')
flags.DEFINE_integer('password_length', 12,
                    'Length of generated admin passwords')
flags.DEFINE_string('console_host', socket.gethostname(),
                    'Console proxy host to use to connect to instances on'
                    'this host.')
flags.DEFINE_integer('live_migration_retry_count', 30,
                     "Retry count needed in live_migration."
                     " sleep 1 sec for each count")
flags.DEFINE_integer("rescue_timeout", 0,
                     "Automatically unrescue an instance after N seconds."
                     " Set to 0 to disable.")
flags.DEFINE_integer('host_state_interval', 120,
                     'Interval in seconds for querying the host status')

LOG = logging.getLogger('nova.compute.manager')


def publisher_id(host=None):
    return notifier.publisher_id("compute", host)


def checks_instance_lock(function):
    """Decorator to prevent action against locked instances for non-admins."""
    @functools.wraps(function)
    def decorated_function(self, context, instance_id, *args, **kwargs):
        #TODO(anyone): this being called instance_id is forcing a slightly
        # confusing convention of pushing instance_uuids
        # through an "instance_id" key in the queue args dict when
        # casting through the compute API
        LOG.info(_("check_instance_lock: decorating: |%s|"), function,
                 context=context)
        LOG.info(_("check_instance_lock: arguments: |%(self)s| |%(context)s|"
                " |%(instance_id)s|") % locals(), context=context)
        locked = self.get_lock(context, instance_id)
        admin = context.is_admin
        LOG.info(_("check_instance_lock: locked: |%s|"), locked,
                 context=context)
        LOG.info(_("check_instance_lock: admin: |%s|"), admin,
                 context=context)

        # if admin or unlocked call function otherwise log error
        if admin or not locked:
            LOG.info(_("check_instance_lock: executing: |%s|"), function,
                     context=context)
            function(self, context, instance_id, *args, **kwargs)
        else:
            LOG.error(_("check_instance_lock: not executing |%s|"),
                      function, context=context)
            return False

    return decorated_function


class ComputeManager(manager.SchedulerDependentManager):
    """Manages the running instances from creation to destruction."""

    def __init__(self, compute_driver=None, *args, **kwargs):
        """Load configuration options and connect to the hypervisor."""
        # TODO(vish): sync driver creation logic with the rest of the system
        #             and redocument the module docstring
        if not compute_driver:
            compute_driver = FLAGS.compute_driver

        try:
            self.driver = utils.check_isinstance(
                                        utils.import_object(compute_driver),
                                        driver.ComputeDriver)
        except ImportError as e:
            LOG.error(_("Unable to load the virtualization driver: %s") % (e))
            sys.exit(1)

        self.network_api = network.API()
        self.network_manager = utils.import_object(FLAGS.network_manager)
        self.volume_manager = utils.import_object(FLAGS.volume_manager)
        self._last_host_check = 0
        super(ComputeManager, self).__init__(service_name="compute",
                                             *args, **kwargs)

    def init_host(self):
        """Initialization for a standalone compute service."""
        self.driver.init_host(host=self.host)
        context = nova.context.get_admin_context()
        instances = self.db.instance_get_all_by_host(context, self.host)
        for instance in instances:
            inst_name = instance['name']
            db_state = instance['state']
            drv_state = self._update_state(context, instance['id'])

            expect_running = db_state == power_state.RUNNING \
                             and drv_state != db_state

            LOG.debug(_('Current state of %(inst_name)s is %(drv_state)s, '
                        'state in DB is %(db_state)s.'), locals())

            if (expect_running and FLAGS.resume_guests_state_on_host_boot)\
               or FLAGS.start_guests_on_host_boot:
                LOG.info(_('Rebooting instance %(inst_name)s after '
                            'nova-compute restart.'), locals())
                self.reboot_instance(context, instance['id'])
            elif drv_state == power_state.RUNNING:
                try: # Hyper-V and VMWareAPI drivers will raise and exception
                    self.driver.ensure_filtering_rules_for_instance(instance)
                except NotImplementedError:
                    LOG.warning(_('Hypervisor driver does not support firewall rules'))

    def _update_state(self, context, instance_id, state=None):
        """Update the state of an instance from the driver info."""
        instance_ref = self.db.instance_get(context, instance_id)

        if state is None:
            try:
                LOG.debug(_('Checking state of %s'), instance_ref['name'])
                info = self.driver.get_info(instance_ref['name'])
            except exception.NotFound:
                info = None

            if info is not None:
                state = info['state']
            else:
                state = power_state.FAILED

        self.db.instance_set_state(context, instance_id, state)
        return state

    def _update_launched_at(self, context, instance_id, launched_at=None):
        """Update the launched_at parameter of the given instance."""
        data = {'launched_at': launched_at or utils.utcnow()}
        self.db.instance_update(context, instance_id, data)

    def _update_image_ref(self, context, instance_id, image_ref):
        """Update the image_id for the given instance."""
        data = {'image_ref': image_ref}
        self.db.instance_update(context, instance_id, data)

    def get_console_topic(self, context, **kwargs):
        """Retrieves the console host for a project on this host.

        Currently this is just set in the flags for each compute host.

        """
        #TODO(mdragon): perhaps make this variable by console_type?
        return self.db.queue_get_for(context,
                                     FLAGS.console_topic,
                                     FLAGS.console_host)

    def get_console_pool_info(self, context, console_type):
        return self.driver.get_console_pool_info(console_type)

    @exception.wrap_exception(notifier=notifier, publisher_id=publisher_id())
    def refresh_security_group_rules(self, context, security_group_id,
                                     **kwargs):
        """Tell the virtualization driver to refresh security group rules.

        Passes straight through to the virtualization driver.

        """
        return self.driver.refresh_security_group_rules(security_group_id)

    @exception.wrap_exception(notifier=notifier, publisher_id=publisher_id())
    def refresh_security_group_members(self, context,
                                       security_group_id, **kwargs):
        """Tell the virtualization driver to refresh security group members.

        Passes straight through to the virtualization driver.

        """
        return self.driver.refresh_security_group_members(security_group_id)

    @exception.wrap_exception(notifier=notifier, publisher_id=publisher_id())
    def refresh_provider_fw_rules(self, context, **_kwargs):
        """This call passes straight through to the virtualization driver."""
        return self.driver.refresh_provider_fw_rules()

    def _get_instance_nw_info(self, context, instance):
        """Get a list of dictionaries of network data of an instance.
        Returns an empty list if stub_network flag is set."""
        network_info = []
        if not FLAGS.stub_network:
            network_info = self.network_api.get_instance_nw_info(context,
                                                                 instance)
        return network_info

    def _setup_block_device_mapping(self, context, instance_id):
        """setup volumes for block device mapping"""
        self.db.instance_set_state(context,
                                   instance_id,
                                   power_state.NOSTATE,
                                   'block_device_mapping')

        volume_api = volume.API()
        block_device_mapping = []
        for bdm in self.db.block_device_mapping_get_all_by_instance(
            context, instance_id):
            LOG.debug(_("setting up bdm %s"), bdm)

            if bdm['no_device']:
                continue
            if bdm['virtual_name']:
                # TODO(yamahata):
                # block devices for swap and ephemeralN will be
                # created by virt driver locally in compute node.
                assert (bdm['virtual_name'] == 'swap' or
                        bdm['virtual_name'].startswith('ephemeral'))
                continue

            if ((bdm['snapshot_id'] is not None) and
                (bdm['volume_id'] is None)):
                # TODO(yamahata): default name and description
                vol = volume_api.create(context, bdm['volume_size'],
                                        bdm['snapshot_id'], '', '')
                # TODO(yamahata): creating volume simultaneously
                #                 reduces creation time?
                volume_api.wait_creation(context, vol['id'])
                self.db.block_device_mapping_update(
                    context, bdm['id'], {'volume_id': vol['id']})
                bdm['volume_id'] = vol['id']

            if not ((bdm['snapshot_id'] is None) or
                    (bdm['volume_id'] is not None)):
                LOG.error(_('corrupted state of block device mapping '
                            'id: %(id)s '
                            'snapshot: %(snapshot_id) volume: %(vollume_id)') %
                          {'id': bdm['id'],
                           'snapshot_id': bdm['snapshot'],
                           'volume_id': bdm['volume_id']})
                raise exception.ApiError(_('broken block device mapping %d') %
                                         bdm['id'])

            if bdm['volume_id'] is not None:
                volume_api.check_attach(context,
                                        volume_id=bdm['volume_id'])
                dev_path = self._attach_volume_boot(context, instance_id,
                                                    bdm['volume_id'],
                                                    bdm['device_name'])
                block_device_mapping.append({'device_path': dev_path,
                                             'mount_device':
                                             bdm['device_name']})

        return block_device_mapping

    def _run_instance(self, context, instance_id, **kwargs):
        """Launch a new instance with specified options."""
        context = context.elevated()
        instance = self.db.instance_get(context, instance_id)
        if instance['name'] in self.driver.list_instances():
            raise exception.Error(_("Instance has already been created"))
        LOG.audit(_("instance %s: starting..."), instance_id,
                  context=context)
        updates = {}
        updates['host'] = self.host
        updates['launched_on'] = self.host
        # NOTE(vish): used by virt but not in database
        updates['injected_files'] = kwargs.get('injected_files', [])
        updates['admin_pass'] = kwargs.get('admin_password', None)
        instance = self.db.instance_update(context,
                                           instance_id,
                                           updates)
        self.db.instance_set_state(context,
                                   instance_id,
                                   power_state.NOSTATE,
                                   'networking')

        is_vpn = instance['image_ref'] == str(FLAGS.vpn_image_id)
        try:
            # NOTE(vish): This could be a cast because we don't do anything
            #             with the address currently, but I'm leaving it as
            #             a call to ensure that network setup completes.  We
            #             will eventually also need to save the address here.
            if not FLAGS.stub_network:
                network_info = self.network_api.allocate_for_instance(context,
                                                         instance, vpn=is_vpn)
                LOG.debug(_("instance network_info: |%s|"), network_info)
            else:
                # TODO(tr3buchet) not really sure how this should be handled.
                # virt requires network_info to be passed in but stub_network
                # is enabled. Setting to [] for now will cause virt to skip
                # all vif creation and network injection, maybe this is correct
                network_info = []

            bd_mapping = self._setup_block_device_mapping(context, instance_id)

            # TODO(vish) check to make sure the availability zone matches
            self._update_state(context, instance_id, power_state.BUILDING)

            try:
                self.driver.spawn(context, instance, network_info, bd_mapping)
            except Exception as ex:  # pylint: disable=W0702
                msg = _("Instance '%(instance_id)s' failed to spawn. Is "
                        "virtualization enabled in the BIOS? Details: "
                        "%(ex)s") % locals()
                LOG.exception(msg)

            self._update_launched_at(context, instance_id)
            self._update_state(context, instance_id)
            usage_info = utils.usage_from_instance(instance)
            notifier.notify('compute.%s' % self.host,
                            'compute.instance.create',
                            notifier.INFO, usage_info)
        except exception.InstanceNotFound:
            # FIXME(wwolf): We are just ignoring InstanceNotFound
            # exceptions here in case the instance was immediately
            # deleted before it actually got created.  This should
            # be fixed once we have no-db-messaging
            pass

    @exception.wrap_exception(notifier=notifier, publisher_id=publisher_id())
    def run_instance(self, context, instance_id, **kwargs):
        self._run_instance(context, instance_id, **kwargs)

    @exception.wrap_exception(notifier=notifier, publisher_id=publisher_id())
    @checks_instance_lock
    def start_instance(self, context, instance_id):
        """Starting an instance on this host."""
        # TODO(yamahata): injected_files isn't supported.
        #                 Anyway OSAPI doesn't support stop/start yet
        self._run_instance(context, instance_id)

    def _shutdown_instance(self, context, instance_id, action_str):
        """Shutdown an instance on this host."""
        context = context.elevated()
        instance = self.db.instance_get(context, instance_id)
        LOG.audit(_("%(action_str)s instance %(instance_id)s") %
                  {'action_str': action_str, 'instance_id': instance_id},
                  context=context)

        network_info = self._get_instance_nw_info(context, instance)
        if not FLAGS.stub_network:
            self.network_api.deallocate_for_instance(context, instance)

        volumes = instance.get('volumes') or []
        for volume in volumes:
            self._detach_volume(context, instance_id, volume['id'], False)

        if (instance['state'] == power_state.SHUTOFF and
            instance['state_description'] != 'stopped'):
            self.db.instance_destroy(context, instance_id)
            raise exception.Error(_('trying to destroy already destroyed'
                                    ' instance: %s') % instance_id)
        self.driver.destroy(instance, network_info)

        if action_str == 'Terminating':
            terminate_volumes(self.db, context, instance_id)

    @exception.wrap_exception(notifier=notifier, publisher_id=publisher_id())
    @checks_instance_lock
    def terminate_instance(self, context, instance_id):
        """Terminate an instance on this host."""
        self._shutdown_instance(context, instance_id, 'Terminating')
        instance = self.db.instance_get(context.elevated(), instance_id)

        # TODO(ja): should we keep it in a terminated state for a bit?
        self.db.instance_destroy(context, instance_id)
        usage_info = utils.usage_from_instance(instance)
        notifier.notify('compute.%s' % self.host,
                        'compute.instance.delete',
                        notifier.INFO, usage_info)

    @exception.wrap_exception(notifier=notifier, publisher_id=publisher_id())
    @checks_instance_lock
    def stop_instance(self, context, instance_id):
        """Stopping an instance on this host."""
        self._shutdown_instance(context, instance_id, 'Stopping')
        # instance state will be updated to stopped by _poll_instance_states()

    @exception.wrap_exception(notifier=notifier, publisher_id=publisher_id())
    @checks_instance_lock
    def rebuild_instance(self, context, instance_id, **kwargs):
        """Destroy and re-make this instance.

        A 'rebuild' effectively purges all existing data from the system and
        remakes the VM with given 'metadata' and 'personalities'.

        :param context: `nova.RequestContext` object
        :param instance_id: Instance identifier (integer)
        :param image_ref: Image identifier (href or integer)
        """
        context = context.elevated()

        instance_ref = self.db.instance_get(context, instance_id)
        LOG.audit(_("Rebuilding instance %s"), instance_id, context=context)

        self._update_state(context, instance_id, power_state.BUILDING)

        network_info = self._get_instance_nw_info(context, instance_ref)

        self.driver.destroy(instance_ref, network_info)
        image_ref = kwargs.get('image_ref')
        instance_ref.image_ref = image_ref
        instance_ref.injected_files = kwargs.get('injected_files', [])
        network_info = self.network_api.get_instance_nw_info(context,
                                                              instance_ref)
        bd_mapping = self._setup_block_device_mapping(context, instance_id)
        self.driver.spawn(context, instance_ref, network_info, bd_mapping)

        self._update_image_ref(context, instance_id, image_ref)
        self._update_launched_at(context, instance_id)
        self._update_state(context, instance_id)
        usage_info = utils.usage_from_instance(instance_ref,
                                               image_ref=image_ref)
        notifier.notify('compute.%s' % self.host,
                            'compute.instance.rebuild',
                            notifier.INFO,
                            usage_info)

    @exception.wrap_exception(notifier=notifier, publisher_id=publisher_id())
    @checks_instance_lock
    def reboot_instance(self, context, instance_id):
        """Reboot an instance on this host."""
        context = context.elevated()
        self._update_state(context, instance_id)
        instance_ref = self.db.instance_get(context, instance_id)
        LOG.audit(_("Rebooting instance %s"), instance_id, context=context)

        if instance_ref['state'] != power_state.RUNNING:
            state = instance_ref['state']
            running = power_state.RUNNING
            LOG.warn(_('trying to reboot a non-running '
                     'instance: %(instance_id)s (state: %(state)s '
                     'expected: %(running)s)') % locals(),
                     context=context)

        self.db.instance_set_state(context,
                                   instance_id,
                                   power_state.NOSTATE,
                                   'rebooting')
        network_info = self._get_instance_nw_info(context, instance_ref)
        self.driver.reboot(instance_ref, network_info)
        self._update_state(context, instance_id)

    @exception.wrap_exception(notifier=notifier, publisher_id=publisher_id())
    def snapshot_instance(self, context, instance_id, image_id,
                          image_type='snapshot', backup_type=None,
                          rotation=None):
        """Snapshot an instance on this host.

        :param context: security context
        :param instance_id: nova.db.sqlalchemy.models.Instance.Id
        :param image_id: glance.db.sqlalchemy.models.Image.Id
        :param image_type: snapshot | backup
        :param backup_type: daily | weekly
        :param rotation: int representing how many backups to keep around;
            None if rotation shouldn't be used (as in the case of snapshots)
        """
        context = context.elevated()
        instance_ref = self.db.instance_get(context, instance_id)

        #NOTE(sirp): update_state currently only refreshes the state field
        # if we add is_snapshotting, we will need this refreshed too,
        # potentially?
        self._update_state(context, instance_id)

        LOG.audit(_('instance %s: snapshotting'), instance_id,
                  context=context)
        if instance_ref['state'] != power_state.RUNNING:
            state = instance_ref['state']
            running = power_state.RUNNING
            LOG.warn(_('trying to snapshot a non-running '
                       'instance: %(instance_id)s (state: %(state)s '
                       'expected: %(running)s)') % locals())

        self.driver.snapshot(context, instance_ref, image_id)

        if image_type == 'snapshot':
            if rotation:
                raise exception.ImageRotationNotAllowed()
        elif image_type == 'backup':
            if rotation:
                instance_uuid = instance_ref['uuid']
                self.rotate_backups(context, instance_uuid, backup_type,
                                    rotation)
            else:
                raise exception.RotationRequiredForBackup()
        else:
            raise Exception(_('Image type not recognized %s') % image_type)

    def rotate_backups(self, context, instance_uuid, backup_type, rotation):
        """Delete excess backups associated to an instance.

        Instances are allowed a fixed number of backups (the rotation number);
        this method deletes the oldest backups that exceed the rotation
        threshold.

        :param context: security context
        :param instance_uuid: string representing uuid of instance
        :param backup_type: daily | weekly
        :param rotation: int representing how many backups to keep around;
            None if rotation shouldn't be used (as in the case of snapshots)
        """
        # NOTE(jk0): Eventually extract this out to the ImageService?
        def fetch_images():
            images = []
            marker = None
            while True:
                batch = image_service.detail(context, filters=filters,
                        marker=marker, sort_key='created_at', sort_dir='desc')
                if not batch:
                    break
                images += batch
                marker = batch[-1]['id']
            return images

        image_service = nova.image.get_default_image_service()
        filters = {'property-image_type': 'backup',
                   'property-backup_type': backup_type,
                   'property-instance_uuid': instance_uuid}

        images = fetch_images()
        num_images = len(images)
        LOG.debug(_("Found %(num_images)d images (rotation: %(rotation)d)"
                    % locals()))
        if num_images > rotation:
            # NOTE(sirp): this deletes all backups that exceed the rotation
            # limit
            excess = len(images) - rotation
            LOG.debug(_("Rotating out %d backups" % excess))
            for i in xrange(excess):
                image = images.pop()
                image_id = image['id']
                LOG.debug(_("Deleting image %d" % image_id))
                image_service.delete(context, image_id)

    @exception.wrap_exception(notifier=notifier, publisher_id=publisher_id())
    @checks_instance_lock
    def set_admin_password(self, context, instance_id, new_pass=None):
        """Set the root/admin password for an instance on this host.

        This is generally only called by API password resets after an
        image has been built.
        """

        context = context.elevated()

        if new_pass is None:
            # Generate a random password
            new_pass = utils.generate_password(FLAGS.password_length)

        max_tries = 10

        for i in xrange(max_tries):
            instance_ref = self.db.instance_get(context, instance_id)
            instance_id = instance_ref["id"]
            instance_state = instance_ref["state"]
            expected_state = power_state.RUNNING

            if instance_state != expected_state:
                raise exception.Error(_('Instance is not running'))
            else:
                try:
                    self.driver.set_admin_password(instance_ref, new_pass)
                    LOG.audit(_("Instance %s: Root password set"),
                                instance_ref["name"])
                    break
                except NotImplementedError:
                    # NOTE(dprince): if the driver doesn't implement
                    # set_admin_password we break to avoid a loop
                    LOG.warn(_('set_admin_password is not implemented '
                            'by this driver.'))
                    break
                except Exception, e:
                    # Catch all here because this could be anything.
                    LOG.exception(e)
                    if i == max_tries - 1:
                        # At some point this exception may make it back
                        # to the API caller, and we don't want to reveal
                        # too much.  The real exception is logged above
                        raise exception.Error(_('Internal error'))
                    time.sleep(1)
                    continue

    @exception.wrap_exception(notifier=notifier, publisher_id=publisher_id())
    @checks_instance_lock
    def inject_file(self, context, instance_id, path, file_contents):
        """Write a file to the specified path in an instance on this host."""
        context = context.elevated()
        instance_ref = self.db.instance_get(context, instance_id)
        instance_id = instance_ref['id']
        instance_state = instance_ref['state']
        expected_state = power_state.RUNNING
        if instance_state != expected_state:
            LOG.warn(_('trying to inject a file into a non-running '
                    'instance: %(instance_id)s (state: %(instance_state)s '
                    'expected: %(expected_state)s)') % locals())
        nm = instance_ref['name']
        msg = _('instance %(nm)s: injecting file to %(path)s') % locals()
        LOG.audit(msg)
        self.driver.inject_file(instance_ref, path, file_contents)

    @exception.wrap_exception(notifier=notifier, publisher_id=publisher_id())
    @checks_instance_lock
    def agent_update(self, context, instance_id, url, md5hash):
        """Update agent running on an instance on this host."""
        context = context.elevated()
        instance_ref = self.db.instance_get(context, instance_id)
        instance_id = instance_ref['id']
        instance_state = instance_ref['state']
        expected_state = power_state.RUNNING
        if instance_state != expected_state:
            LOG.warn(_('trying to update agent on a non-running '
                    'instance: %(instance_id)s (state: %(instance_state)s '
                    'expected: %(expected_state)s)') % locals())
        nm = instance_ref['name']
        msg = _('instance %(nm)s: updating agent to %(url)s') % locals()
        LOG.audit(msg)
        self.driver.agent_update(instance_ref, url, md5hash)

    @exception.wrap_exception(notifier=notifier, publisher_id=publisher_id())
    @checks_instance_lock
    def rescue_instance(self, context, instance_id):
        """Rescue an instance on this host."""
        context = context.elevated()
        instance_ref = self.db.instance_get(context, instance_id)
        LOG.audit(_('instance %s: rescuing'), instance_id, context=context)
        self.db.instance_set_state(context,
                                   instance_id,
                                   power_state.NOSTATE,
                                   'rescuing')
        _update_state = lambda result: self._update_state_callback(
                self, context, instance_id, result)
        network_info = self._get_instance_nw_info(context, instance_ref)
        self.driver.rescue(context, instance_ref, _update_state, network_info)
        self._update_state(context, instance_id)

    @exception.wrap_exception(notifier=notifier, publisher_id=publisher_id())
    @checks_instance_lock
    def unrescue_instance(self, context, instance_id):
        """Rescue an instance on this host."""
        context = context.elevated()
        instance_ref = self.db.instance_get(context, instance_id)
        LOG.audit(_('instance %s: unrescuing'), instance_id, context=context)
        self.db.instance_set_state(context,
                                   instance_id,
                                   power_state.NOSTATE,
                                   'unrescuing')
        _update_state = lambda result: self._update_state_callback(
                self, context, instance_id, result)
        network_info = self._get_instance_nw_info(context, instance_ref)
        self.driver.unrescue(instance_ref, _update_state, network_info)
        self._update_state(context, instance_id)

    @staticmethod
    def _update_state_callback(self, context, instance_id, result):
        """Update instance state when async task completes."""
        self._update_state(context, instance_id)

    @exception.wrap_exception(notifier=notifier, publisher_id=publisher_id())
    @checks_instance_lock
    def confirm_resize(self, context, instance_id, migration_id):
        """Destroys the source instance."""
        migration_ref = self.db.migration_get(context, migration_id)
        instance_ref = self.db.instance_get_by_uuid(context,
                migration_ref.instance_uuid)

        network_info = self._get_instance_nw_info(context, instance_ref)
        self.driver.destroy(instance_ref, network_info)
        usage_info = utils.usage_from_instance(instance_ref)
        notifier.notify('compute.%s' % self.host,
                            'compute.instance.resize.confirm',
                            notifier.INFO,
                            usage_info)

    @exception.wrap_exception(notifier=notifier, publisher_id=publisher_id())
    @checks_instance_lock
    def revert_resize(self, context, instance_id, migration_id):
        """Destroys the new instance on the destination machine.

        Reverts the model changes, and powers on the old instance on the
        source machine.

        """
        migration_ref = self.db.migration_get(context, migration_id)
        instance_ref = self.db.instance_get_by_uuid(context,
                migration_ref.instance_uuid)

        network_info = self._get_instance_nw_info(context, instance_ref)
        self.driver.destroy(instance_ref, network_info)
        topic = self.db.queue_get_for(context, FLAGS.compute_topic,
                instance_ref['host'])
        rpc.cast(context, topic,
                {'method': 'finish_revert_resize',
                 'args': {'migration_id': migration_ref['id']},
                })

    @exception.wrap_exception(notifier=notifier, publisher_id=publisher_id())
    @checks_instance_lock
    def finish_revert_resize(self, context, instance_id, migration_id):
        """Finishes the second half of reverting a resize.

        Power back on the source instance and revert the resized attributes
        in the database.

        """
        migration_ref = self.db.migration_get(context, migration_id)
        instance_ref = self.db.instance_get_by_uuid(context,
                migration_ref.instance_uuid)

        instance_type = self.db.instance_type_get(context,
                migration_ref['old_instance_type_id'])

        # Just roll back the record. There's no need to resize down since
        # the 'old' VM already has the preferred attributes
        self.db.instance_update(context, instance_ref['uuid'],
           dict(memory_mb=instance_type['memory_mb'],
                vcpus=instance_type['vcpus'],
                local_gb=instance_type['local_gb'],
                instance_type_id=instance_type['id']))

        self.driver.revert_migration(instance_ref)
        self.db.migration_update(context, migration_id,
                {'status': 'reverted'})
        usage_info = utils.usage_from_instance(instance_ref)
        notifier.notify('compute.%s' % self.host,
                            'compute.instance.resize.revert',
                            notifier.INFO,
                            usage_info)

    @exception.wrap_exception(notifier=notifier, publisher_id=publisher_id())
    @checks_instance_lock
    def prep_resize(self, context, instance_id, instance_type_id):
        """Initiates the process of moving a running instance to another host.

        Possibly changes the RAM and disk size in the process.

        """
        context = context.elevated()

        # Because of checks_instance_lock, this must currently be called
        # instance_id. However, the compute API is always passing the UUID
        # of the instance down
        instance_ref = self.db.instance_get_by_uuid(context, instance_id)

        if instance_ref['host'] == FLAGS.host:
            raise exception.Error(_(
                    'Migration error: destination same as source!'))

        old_instance_type = self.db.instance_type_get(context,
                instance_ref['instance_type_id'])
        new_instance_type = self.db.instance_type_get(context,
                instance_type_id)

        migration_ref = self.db.migration_create(context,
                {'instance_uuid': instance_ref['uuid'],
                 'source_compute': instance_ref['host'],
                 'dest_compute': FLAGS.host,
                 'dest_host':   self.driver.get_host_ip_addr(),
                 'old_instance_type_id': old_instance_type['id'],
                 'new_instance_type_id': instance_type_id,
                 'status':      'pre-migrating'})

        LOG.audit(_('instance %s: migrating'), instance_ref['uuid'],
                context=context)
        topic = self.db.queue_get_for(context, FLAGS.compute_topic,
                instance_ref['host'])
        rpc.cast(context, topic,
                {'method': 'resize_instance',
                 'args': {'instance_id': instance_ref['uuid'],
                          'migration_id': migration_ref['id']}})

        usage_info = utils.usage_from_instance(instance_ref,
                              new_instance_type=new_instance_type['name'],
                              new_instance_type_id=new_instance_type['id'])
        notifier.notify('compute.%s' % self.host,
                            'compute.instance.resize.prep',
                            notifier.INFO,
                            usage_info)

    @exception.wrap_exception(notifier=notifier, publisher_id=publisher_id())
    @checks_instance_lock
    def resize_instance(self, context, instance_id, migration_id):
        """Starts the migration of a running instance to another host."""
        migration_ref = self.db.migration_get(context, migration_id)
        instance_ref = self.db.instance_get_by_uuid(context,
                migration_ref.instance_uuid)

        self.db.migration_update(context,
                                 migration_id,
                                 {'status': 'migrating'})

        disk_info = self.driver.migrate_disk_and_power_off(
                instance_ref, migration_ref['dest_host'])
        self.db.migration_update(context,
                                 migration_id,
                                 {'status': 'post-migrating'})

        service = self.db.service_get_by_host_and_topic(
                context, migration_ref['dest_compute'], FLAGS.compute_topic)
        topic = self.db.queue_get_for(context,
                                      FLAGS.compute_topic,
                                      migration_ref['dest_compute'])
        params = {'migration_id': migration_id,
                  'disk_info': disk_info,
                  'instance_id': instance_ref['uuid']}
        rpc.cast(context, topic, {'method': 'finish_resize',
                                  'args': params})

    @exception.wrap_exception(notifier=notifier, publisher_id=publisher_id())
    @checks_instance_lock
    def finish_resize(self, context, instance_id, migration_id, disk_info):
        """Completes the migration process.

        Sets up the newly transferred disk and turns on the instance at its
        new host machine.

        """
        migration_ref = self.db.migration_get(context, migration_id)

        resize_instance = False
        instance_ref = self.db.instance_get_by_uuid(context,
                migration_ref.instance_uuid)
        if migration_ref['old_instance_type_id'] != \
           migration_ref['new_instance_type_id']:
            instance_type = self.db.instance_type_get(context,
                    migration_ref['new_instance_type_id'])
            self.db.instance_update(context, instance_ref.uuid,
                   dict(instance_type_id=instance_type['id'],
                        memory_mb=instance_type['memory_mb'],
                        vcpus=instance_type['vcpus'],
                        local_gb=instance_type['local_gb']))
            resize_instance = True

        instance_ref = self.db.instance_get_by_uuid(context,
                                            instance_ref.uuid)

        network_info = self._get_instance_nw_info(context, instance_ref)
        self.driver.finish_migration(context, instance_ref, disk_info,
                                     network_info, resize_instance)

        self.db.migration_update(context, migration_id,
                {'status': 'finished', })

    @exception.wrap_exception(notifier=notifier, publisher_id=publisher_id())
    @checks_instance_lock
    def add_fixed_ip_to_instance(self, context, instance_id, network_id):
        """Calls network_api to add new fixed_ip to instance
        then injects the new network info and resets instance networking.

        """
        self.network_api.add_fixed_ip_to_instance(context, instance_id,
                                                  self.host, network_id)
        self.inject_network_info(context, instance_id)
        self.reset_network(context, instance_id)

    @exception.wrap_exception(notifier=notifier, publisher_id=publisher_id())
    @checks_instance_lock
    def remove_fixed_ip_from_instance(self, context, instance_id, address):
        """Calls network_api to remove existing fixed_ip from instance
        by injecting the altered network info and resetting
        instance networking.
        """
        self.network_api.remove_fixed_ip_from_instance(context, instance_id,
                                                       address)
        self.inject_network_info(context, instance_id)
        self.reset_network(context, instance_id)

    @exception.wrap_exception(notifier=notifier, publisher_id=publisher_id())
    @checks_instance_lock
    def pause_instance(self, context, instance_id):
        """Pause an instance on this host."""
        context = context.elevated()
        instance_ref = self.db.instance_get(context, instance_id)
        LOG.audit(_('instance %s: pausing'), instance_id, context=context)
        self.db.instance_set_state(context,
                                   instance_id,
                                   power_state.NOSTATE,
                                   'pausing')
        self.driver.pause(instance_ref,
            lambda result: self._update_state_callback(self,
                                                       context,
                                                       instance_id,
                                                       result))

    @exception.wrap_exception(notifier=notifier, publisher_id=publisher_id())
    @checks_instance_lock
    def unpause_instance(self, context, instance_id):
        """Unpause a paused instance on this host."""
        context = context.elevated()
        instance_ref = self.db.instance_get(context, instance_id)
        LOG.audit(_('instance %s: unpausing'), instance_id, context=context)
        self.db.instance_set_state(context,
                                   instance_id,
                                   power_state.NOSTATE,
                                   'unpausing')
        self.driver.unpause(instance_ref,
            lambda result: self._update_state_callback(self,
                                                       context,
                                                       instance_id,
                                                       result))

    @exception.wrap_exception(notifier=notifier, publisher_id=publisher_id())
<<<<<<< HEAD
    def set_host_powerstate(self, context, instance_id=None, host=None,
            state=None):
        """Reboots or shuts down the host."""
        return self.driver.set_host_powerstate(host, state)
=======
    def host_power_action(self, context, instance_id=None, host=None,
            action=None):
        """Reboots or shuts down the host."""
        return self.driver.host_power_action(host, action)
>>>>>>> dcac4bc6

    @exception.wrap_exception(notifier=notifier, publisher_id=publisher_id())
    def set_host_enabled(self, context, instance_id=None, host=None,
            enabled=None):
        """Sets the specified host's ability to accept new instances."""
        return self.driver.set_host_enabled(host, enabled)

    @exception.wrap_exception(notifier=notifier, publisher_id=publisher_id())
    def get_diagnostics(self, context, instance_id):
        """Retrieve diagnostics for an instance on this host."""
        instance_ref = self.db.instance_get(context, instance_id)
        if instance_ref["state"] == power_state.RUNNING:
            LOG.audit(_("instance %s: retrieving diagnostics"), instance_id,
                      context=context)
            return self.driver.get_diagnostics(instance_ref)

    @exception.wrap_exception(notifier=notifier, publisher_id=publisher_id())
    @checks_instance_lock
    def suspend_instance(self, context, instance_id):
        """Suspend the given instance."""
        context = context.elevated()
        instance_ref = self.db.instance_get(context, instance_id)
        LOG.audit(_('instance %s: suspending'), instance_id, context=context)
        self.db.instance_set_state(context, instance_id,
                                            power_state.NOSTATE,
                                            'suspending')
        self.driver.suspend(instance_ref,
            lambda result: self._update_state_callback(self,
                                                       context,
                                                       instance_id,
                                                       result))

    @exception.wrap_exception(notifier=notifier, publisher_id=publisher_id())
    @checks_instance_lock
    def resume_instance(self, context, instance_id):
        """Resume the given suspended instance."""
        context = context.elevated()
        instance_ref = self.db.instance_get(context, instance_id)
        LOG.audit(_('instance %s: resuming'), instance_id, context=context)
        self.db.instance_set_state(context, instance_id,
                                            power_state.NOSTATE,
                                            'resuming')
        self.driver.resume(instance_ref,
            lambda result: self._update_state_callback(self,
                                                       context,
                                                       instance_id,
                                                       result))

    @exception.wrap_exception(notifier=notifier, publisher_id=publisher_id())
    def lock_instance(self, context, instance_id):
        """Lock the given instance."""
        context = context.elevated()

        LOG.debug(_('instance %s: locking'), instance_id, context=context)
        self.db.instance_update(context, instance_id, {'locked': True})

    @exception.wrap_exception(notifier=notifier, publisher_id=publisher_id())
    def unlock_instance(self, context, instance_id):
        """Unlock the given instance."""
        context = context.elevated()

        LOG.debug(_('instance %s: unlocking'), instance_id, context=context)
        self.db.instance_update(context, instance_id, {'locked': False})

    @exception.wrap_exception(notifier=notifier, publisher_id=publisher_id())
    def get_lock(self, context, instance_id):
        """Return the boolean state of the given instance's lock."""
        context = context.elevated()
        LOG.debug(_('instance %s: getting locked state'), instance_id,
                  context=context)
        if utils.is_uuid_like(instance_id):
            uuid = instance_id
            instance_ref = self.db.instance_get_by_uuid(context, uuid)
        else:
            instance_ref = self.db.instance_get(context, instance_id)
        return instance_ref['locked']

    @checks_instance_lock
    def reset_network(self, context, instance_id):
        """Reset networking on the given instance."""
        instance = self.db.instance_get(context, instance_id)
        LOG.debug(_('instance %s: reset network'), instance_id,
                                                   context=context)
        self.driver.reset_network(instance)

    @checks_instance_lock
    def inject_network_info(self, context, instance_id):
        """Inject network info for the given instance."""
        LOG.debug(_('instance %s: inject network info'), instance_id,
                                                         context=context)
        instance = self.db.instance_get(context, instance_id)
        network_info = self._get_instance_nw_info(context, instance)
        LOG.debug(_("network_info to inject: |%s|"), network_info)

        self.driver.inject_network_info(instance, network_info)

    @exception.wrap_exception(notifier=notifier, publisher_id=publisher_id())
    def get_console_output(self, context, instance_id):
        """Send the console output for the given instance."""
        context = context.elevated()
        instance_ref = self.db.instance_get(context, instance_id)
        LOG.audit(_("Get console output for instance %s"), instance_id,
                  context=context)
        output = self.driver.get_console_output(instance_ref)
        return output.decode('utf-8', 'replace').encode('ascii', 'replace')

    @exception.wrap_exception(notifier=notifier, publisher_id=publisher_id())
    def get_ajax_console(self, context, instance_id):
        """Return connection information for an ajax console."""
        context = context.elevated()
        LOG.debug(_("instance %s: getting ajax console"), instance_id)
        instance_ref = self.db.instance_get(context, instance_id)
        return self.driver.get_ajax_console(instance_ref)

    @exception.wrap_exception(notifier=notifier, publisher_id=publisher_id())
    def get_vnc_console(self, context, instance_id):
        """Return connection information for a vnc console."""
        context = context.elevated()
        LOG.debug(_("instance %s: getting vnc console"), instance_id)
        instance_ref = self.db.instance_get(context, instance_id)
        return self.driver.get_vnc_console(instance_ref)

    def _attach_volume_boot(self, context, instance_id, volume_id, mountpoint):
        """Attach a volume to an instance at boot time. So actual attach
        is done by instance creation"""

        # TODO(yamahata):
        # should move check_attach to volume manager?
        volume.API().check_attach(context, volume_id)

        context = context.elevated()
        LOG.audit(_("instance %(instance_id)s: booting with "
                    "volume %(volume_id)s at %(mountpoint)s") %
                  locals(), context=context)
        dev_path = self.volume_manager.setup_compute_volume(context, volume_id)
        self.db.volume_attached(context, volume_id, instance_id, mountpoint)
        return dev_path

    @checks_instance_lock
    def attach_volume(self, context, instance_id, volume_id, mountpoint):
        """Attach a volume to an instance."""
        context = context.elevated()
        instance_ref = self.db.instance_get(context, instance_id)
        LOG.audit(_("instance %(instance_id)s: attaching volume %(volume_id)s"
                " to %(mountpoint)s") % locals(), context=context)
        dev_path = self.volume_manager.setup_compute_volume(context,
                                                            volume_id)
        try:
            self.driver.attach_volume(instance_ref['name'],
                                      dev_path,
                                      mountpoint)
            self.db.volume_attached(context,
                                    volume_id,
                                    instance_id,
                                    mountpoint)
            values = {
                'instance_id': instance_id,
                'device_name': mountpoint,
                'delete_on_termination': False,
                'virtual_name': None,
                'snapshot_id': None,
                'volume_id': volume_id,
                'volume_size': None,
                'no_device': None}
            self.db.block_device_mapping_create(context, values)
        except Exception as exc:  # pylint: disable=W0702
            # NOTE(vish): The inline callback eats the exception info so we
            #             log the traceback here and reraise the same
            #             ecxception below.
            LOG.exception(_("instance %(instance_id)s: attach failed"
                    " %(mountpoint)s, removing") % locals(), context=context)
            self.volume_manager.remove_compute_volume(context,
                                                      volume_id)
            raise exc

        return True

    @exception.wrap_exception(notifier=notifier, publisher_id=publisher_id())
    @checks_instance_lock
    def _detach_volume(self, context, instance_id, volume_id, destroy_bdm):
        """Detach a volume from an instance."""
        context = context.elevated()
        instance_ref = self.db.instance_get(context, instance_id)
        volume_ref = self.db.volume_get(context, volume_id)
        mp = volume_ref['mountpoint']
        LOG.audit(_("Detach volume %(volume_id)s from mountpoint %(mp)s"
                " on instance %(instance_id)s") % locals(), context=context)
        if instance_ref['name'] not in self.driver.list_instances():
            LOG.warn(_("Detaching volume from unknown instance %s"),
                     instance_id, context=context)
        else:
            self.driver.detach_volume(instance_ref['name'],
                                      volume_ref['mountpoint'])
        self.volume_manager.remove_compute_volume(context, volume_id)
        self.db.volume_detached(context, volume_id)
        if destroy_bdm:
            self.db.block_device_mapping_destroy_by_instance_and_volume(
                context, instance_id, volume_id)
        return True

    def detach_volume(self, context, instance_id, volume_id):
        """Detach a volume from an instance."""
        return self._detach_volume(context, instance_id, volume_id, True)

    def remove_volume(self, context, volume_id):
        """Remove volume on compute host.

        :param context: security context
        :param volume_id: volume ID
        """
        self.volume_manager.remove_compute_volume(context, volume_id)

    @exception.wrap_exception(notifier=notifier, publisher_id=publisher_id())
    def compare_cpu(self, context, cpu_info):
        """Checks that the host cpu is compatible with a cpu given by xml.

        :param context: security context
        :param cpu_info: json string obtained from virConnect.getCapabilities
        :returns: See driver.compare_cpu

        """
        return self.driver.compare_cpu(cpu_info)

    @exception.wrap_exception(notifier=notifier, publisher_id=publisher_id())
    def create_shared_storage_test_file(self, context):
        """Makes tmpfile under FLAGS.instance_path.

        This method enables compute nodes to recognize that they mounts
        same shared storage. (create|check|creanup)_shared_storage_test_file()
        is a pair.

        :param context: security context
        :returns: tmpfile name(basename)

        """
        dirpath = FLAGS.instances_path
        fd, tmp_file = tempfile.mkstemp(dir=dirpath)
        LOG.debug(_("Creating tmpfile %s to notify to other "
                    "compute nodes that they should mount "
                    "the same storage.") % tmp_file)
        os.close(fd)
        return os.path.basename(tmp_file)

    @exception.wrap_exception(notifier=notifier, publisher_id=publisher_id())
    def check_shared_storage_test_file(self, context, filename):
        """Confirms existence of the tmpfile under FLAGS.instances_path.

        :param context: security context
        :param filename: confirm existence of FLAGS.instances_path/thisfile

        """
        tmp_file = os.path.join(FLAGS.instances_path, filename)
        if not os.path.exists(tmp_file):
            raise exception.FileNotFound(file_path=tmp_file)

    @exception.wrap_exception(notifier=notifier, publisher_id=publisher_id())
    def cleanup_shared_storage_test_file(self, context, filename):
        """Removes existence of the tmpfile under FLAGS.instances_path.

        :param context: security context
        :param filename: remove existence of FLAGS.instances_path/thisfile

        """
        tmp_file = os.path.join(FLAGS.instances_path, filename)
        os.remove(tmp_file)

    @exception.wrap_exception(notifier=notifier, publisher_id=publisher_id())
    def update_available_resource(self, context):
        """See comments update_resource_info.

        :param context: security context
        :returns: See driver.update_available_resource()

        """
        return self.driver.update_available_resource(context, self.host)

    def pre_live_migration(self, context, instance_id, time=None):
        """Preparations for live migration at dest host.

        :param context: security context
        :param instance_id: nova.db.sqlalchemy.models.Instance.Id

        """
        if not time:
            time = greenthread

        # Getting instance info
        instance_ref = self.db.instance_get(context, instance_id)
        hostname = instance_ref['hostname']

        # Getting fixed ips
        fixed_ips = self.db.instance_get_fixed_addresses(context, instance_id)
        if not fixed_ips:
            raise exception.FixedIpNotFoundForInstance(instance_id=instance_id)

        # If any volume is mounted, prepare here.
        if not instance_ref['volumes']:
            LOG.info(_("%s has no volume."), hostname)
        else:
            for v in instance_ref['volumes']:
                self.volume_manager.setup_compute_volume(context, v['id'])

        # Bridge settings.
        # Call this method prior to ensure_filtering_rules_for_instance,
        # since bridge is not set up, ensure_filtering_rules_for instance
        # fails.
        #
        # Retry operation is necessary because continuously request comes,
        # concorrent request occurs to iptables, then it complains.
        network_info = self._get_instance_nw_info(context, instance_ref)
        max_retry = FLAGS.live_migration_retry_count
        for cnt in range(max_retry):
            try:
                self.driver.plug_vifs(instance_ref, network_info)
                break
            except exception.ProcessExecutionError:
                if cnt == max_retry - 1:
                    raise
                else:
                    LOG.warn(_("plug_vifs() failed %(cnt)d."
                               "Retry up to %(max_retry)d for %(hostname)s.")
                               % locals())
                    time.sleep(1)

        # Creating filters to hypervisors and firewalls.
        # An example is that nova-instance-instance-xxx,
        # which is written to libvirt.xml(Check "virsh nwfilter-list")
        # This nwfilter is necessary on the destination host.
        # In addition, this method is creating filtering rule
        # onto destination host.
        self.driver.ensure_filtering_rules_for_instance(instance_ref)

    def live_migration(self, context, instance_id, dest):
        """Executing live migration.

        :param context: security context
        :param instance_id: nova.db.sqlalchemy.models.Instance.Id
        :param dest: destination host

        """
        # Get instance for error handling.
        instance_ref = self.db.instance_get(context, instance_id)
        i_name = instance_ref.name

        try:
            # Checking volume node is working correctly when any volumes
            # are attached to instances.
            if instance_ref['volumes']:
                rpc.call(context,
                          FLAGS.volume_topic,
                          {"method": "check_for_export",
                           "args": {'instance_id': instance_id}})

            # Asking dest host to preparing live migration.
            rpc.call(context,
                     self.db.queue_get_for(context, FLAGS.compute_topic, dest),
                     {"method": "pre_live_migration",
                      "args": {'instance_id': instance_id}})

        except Exception:
            msg = _("Pre live migration for %(i_name)s failed at %(dest)s")
            LOG.error(msg % locals())
            self.recover_live_migration(context, instance_ref)
            raise

        # Executing live migration
        # live_migration might raises exceptions, but
        # nothing must be recovered in this version.
        self.driver.live_migration(context, instance_ref, dest,
                                   self.post_live_migration,
                                   self.recover_live_migration)

    def post_live_migration(self, ctxt, instance_ref, dest):
        """Post operations for live migration.

        This method is called from live_migration
        and mainly updating database record.

        :param ctxt: security context
        :param instance_id: nova.db.sqlalchemy.models.Instance.Id
        :param dest: destination host

        """

        LOG.info(_('post_live_migration() is started..'))
        instance_id = instance_ref['id']

        # Detaching volumes.
        try:
            for vol in self.db.volume_get_all_by_instance(ctxt, instance_id):
                self.volume_manager.remove_compute_volume(ctxt, vol['id'])
        except exception.NotFound:
            pass

        # Releasing vlan.
        # (not necessary in current implementation?)

        network_info = self._get_instance_nw_info(ctxt, instance_ref)
        # Releasing security group ingress rule.
        self.driver.unfilter_instance(instance_ref, network_info)

        # Database updating.
        i_name = instance_ref.name
        try:
            # Not return if floating_ip is not found, otherwise,
            # instance never be accessible..
            floating_ip = self.db.instance_get_floating_address(ctxt,
                                                         instance_id)
            if not floating_ip:
                LOG.info(_('No floating_ip is found for %s.'), i_name)
            else:
                floating_ip_ref = self.db.floating_ip_get_by_address(ctxt,
                                                              floating_ip)
                self.db.floating_ip_update(ctxt,
                                           floating_ip_ref['address'],
                                           {'host': dest})
        except exception.NotFound:
            LOG.info(_('No floating_ip is found for %s.'), i_name)
        except Exception, e:
            LOG.error(_("Live migration: Unexpected error: "
                        "%(i_name)s cannot inherit floating "
                        "ip.\n%(e)s") % (locals()))

        # Restore instance/volume state
        self.recover_live_migration(ctxt, instance_ref, dest)

        LOG.info(_('Migrating %(i_name)s to %(dest)s finished successfully.')
                 % locals())
        LOG.info(_("You may see the error \"libvirt: QEMU error: "
                   "Domain not found: no domain with matching name.\" "
                   "This error can be safely ignored."))

    def recover_live_migration(self, ctxt, instance_ref, host=None, dest=None):
        """Recovers Instance/volume state from migrating -> running.

        :param ctxt: security context
        :param instance_id: nova.db.sqlalchemy.models.Instance.Id
        :param host: DB column value is updated by this hostname.
                     If none, the host instance currently running is selected.

        """
        if not host:
            host = instance_ref['host']

        self.db.instance_update(ctxt,
                                instance_ref['id'],
                                {'state_description': 'running',
                                 'state': power_state.RUNNING,
                                 'host': host})

        if dest:
            volume_api = volume.API()
        for volume_ref in instance_ref['volumes']:
            volume_id = volume_ref['id']
            self.db.volume_update(ctxt, volume_id, {'status': 'in-use'})
            if dest:
                volume_api.remove_from_compute(ctxt, volume_id, dest)

    def periodic_tasks(self, context=None):
        """Tasks to be run at a periodic interval."""
        error_list = super(ComputeManager, self).periodic_tasks(context)
        if error_list is None:
            error_list = []

        try:
            if FLAGS.rescue_timeout > 0:
                self.driver.poll_rescued_instances(FLAGS.rescue_timeout)
        except Exception as ex:
            LOG.warning(_("Error during poll_rescued_instances: %s"),
                        unicode(ex))
            error_list.append(ex)

        try:
            self._report_driver_status()
        except Exception as ex:
            LOG.warning(_("Error during report_driver_status(): %s"),
                        unicode(ex))
            error_list.append(ex)

        try:
            self._poll_instance_states(context)
        except Exception as ex:
            LOG.warning(_("Error during instance poll: %s"),
                        unicode(ex))
            error_list.append(ex)

        return error_list

    def _report_driver_status(self):
        curr_time = time.time()
        if curr_time - self._last_host_check > FLAGS.host_state_interval:
            self._last_host_check = curr_time
            LOG.info(_("Updating host status"))
            # This will grab info about the host and queue it
            # to be sent to the Schedulers.
            self.update_service_capabilities(
                self.driver.get_host_stats(refresh=True))

    def _poll_instance_states(self, context):
        vm_instances = self.driver.list_instances_detail()
        vm_instances = dict((vm.name, vm) for vm in vm_instances)

        # Keep a list of VMs not in the DB, cross them off as we find them
        vms_not_found_in_db = list(vm_instances.keys())

        db_instances = self.db.instance_get_all_by_host(context, self.host)

        for db_instance in db_instances:
            name = db_instance['name']
            db_state = db_instance['state']
            vm_instance = vm_instances.get(name)

            if vm_instance is None:
                # NOTE(justinsb): We have to be very careful here, because a
                # concurrent operation could be in progress (e.g. a spawn)
                if db_state == power_state.BUILDING:
                    # TODO(justinsb): This does mean that if we crash during a
                    # spawn, the machine will never leave the spawning state,
                    # but this is just the way nova is; this function isn't
                    # trying to correct that problem.
                    # We could have a separate task to correct this error.
                    # TODO(justinsb): What happens during a live migration?
                    LOG.info(_("Found instance '%(name)s' in DB but no VM. "
                               "State=%(db_state)s, so assuming spawn is in "
                               "progress.") % locals())
                    vm_state = db_state
                else:
                    LOG.info(_("Found instance '%(name)s' in DB but no VM. "
                               "State=%(db_state)s, so setting state to "
                               "shutoff.") % locals())
                    vm_state = power_state.SHUTOFF
                    if db_instance['state_description'] == 'stopping':
                        self.db.instance_stop(context, db_instance['id'])
                        continue
            else:
                vm_state = vm_instance.state
                vms_not_found_in_db.remove(name)

            if (db_instance['state_description'] in ['migrating', 'stopping']):
                # A situation which db record exists, but no instance"
                # sometimes occurs while live-migration at src compute,
                # this case should be ignored.
                LOG.debug(_("Ignoring %(name)s, as it's currently being "
                           "migrated.") % locals())
                continue

            if vm_state != db_state:
                LOG.info(_("DB/VM state mismatch. Changing state from "
                           "'%(db_state)s' to '%(vm_state)s'") % locals())
                self._update_state(context, db_instance['id'], vm_state)

            # NOTE(justinsb): We no longer auto-remove SHUTOFF instances
            # It's quite hard to get them back when we do.

        # Are there VMs not in the DB?
        for vm_not_found_in_db in vms_not_found_in_db:
            name = vm_not_found_in_db

            # We only care about instances that compute *should* know about
            if name.startswith("instance-"):
                # TODO(justinsb): What to do here?  Adopt it?  Shut it down?
                LOG.warning(_("Found VM not in DB: '%(name)s'.  Ignoring")
                            % locals())<|MERGE_RESOLUTION|>--- conflicted
+++ resolved
@@ -955,17 +955,10 @@
                                                        result))
 
     @exception.wrap_exception(notifier=notifier, publisher_id=publisher_id())
-<<<<<<< HEAD
-    def set_host_powerstate(self, context, instance_id=None, host=None,
-            state=None):
-        """Reboots or shuts down the host."""
-        return self.driver.set_host_powerstate(host, state)
-=======
     def host_power_action(self, context, instance_id=None, host=None,
             action=None):
         """Reboots or shuts down the host."""
         return self.driver.host_power_action(host, action)
->>>>>>> dcac4bc6
 
     @exception.wrap_exception(notifier=notifier, publisher_id=publisher_id())
     def set_host_enabled(self, context, instance_id=None, host=None,
