# vim: tabstop=4 shiftwidth=4 softtabstop=4

# Copyright 2010 United States Government as represented by the
# Administrator of the National Aeronautics and Space Administration.
# All Rights Reserved.
#
#    Licensed under the Apache License, Version 2.0 (the "License"); you may
#    not use this file except in compliance with the License. You may obtain
#    a copy of the License at
#
#         http://www.apache.org/licenses/LICENSE-2.0
#
#    Unless required by applicable law or agreed to in writing, software
#    distributed under the License is distributed on an "AS IS" BASIS, WITHOUT
#    WARRANTIES OR CONDITIONS OF ANY KIND, either express or implied. See the
#    License for the specific language governing permissions and limitations
#    under the License.

"""
Handles all requests relating to instances (guest vms).
"""

import datetime
import re
import time

from nova import db
from nova import exception
from nova import flags
from nova import log as logging
from nova import network
from nova import quota
from nova import rpc
from nova import utils
from nova import volume
from nova.compute import instance_types
from nova.scheduler import api as scheduler_api
from nova.db import base


LOG = logging.getLogger('nova.compute.api')


FLAGS = flags.FLAGS
flags.DECLARE('vncproxy_topic', 'nova.vnc')


def generate_default_hostname(instance_id):
    """Default function to generate a hostname given an instance reference."""
    return str(instance_id)


class API(base.Base):
    """API for interacting with the compute manager."""

    def __init__(self, image_service=None, network_api=None,
                 volume_api=None, hostname_factory=generate_default_hostname,
                 **kwargs):
        if not image_service:
            image_service = utils.import_object(FLAGS.image_service)
        self.image_service = image_service
        if not network_api:
            network_api = network.API()
        self.network_api = network_api
        if not volume_api:
            volume_api = volume.API()
        self.volume_api = volume_api
        self.hostname_factory = hostname_factory
        super(API, self).__init__(**kwargs)

    def get_network_topic(self, context, instance_id):
        """Get the network topic for an instance."""
        try:
            instance = self.get(context, instance_id)
        except exception.NotFound:
            LOG.warning(_("Instance %d was not found in get_network_topic"),
                        instance_id)
            raise

        host = instance['host']
        if not host:
            raise exception.Error(_("Instance %d has no host") % instance_id)
        topic = self.db.queue_get_for(context, FLAGS.compute_topic, host)
        return rpc.call(context,
                        topic,
                        {"method": "get_network_topic", "args": {'fake': 1}})

    def _check_injected_file_quota(self, context, injected_files):
        """
        Enforce quota limits on injected files

        Raises a QuotaError if any limit is exceeded
        """
        if injected_files is None:
            return
        limit = quota.allowed_injected_files(context)
        if len(injected_files) > limit:
            raise quota.QuotaError(code="OnsetFileLimitExceeded")
        path_limit = quota.allowed_injected_file_path_bytes(context)
        content_limit = quota.allowed_injected_file_content_bytes(context)
        for path, content in injected_files:
            if len(path) > path_limit:
                raise quota.QuotaError(code="OnsetFilePathLimitExceeded")
            if len(content) > content_limit:
                raise quota.QuotaError(code="OnsetFileContentLimitExceeded")

<<<<<<< HEAD
    def _check_metadata_properties_quota(self, context, metadata={}):
        """Enforce quota limits on metadata properties"""
=======
    def create(self, context, instance_type,
               image_id, kernel_id=None, ramdisk_id=None,
               min_count=1, max_count=1,
               display_name='', display_description='',
               key_name=None, key_data=None, security_group='default',
               availability_zone=None, user_data=None, metadata=[],
               injected_files=None):
        """Create the number of instances requested if quota and
        other arguments check out ok."""

        if not instance_type:
            instance_type = instance_types.get_default_instance_type()

        num_instances = quota.allowed_instances(context, max_count,
                                                instance_type)
        if num_instances < min_count:
            pid = context.project_id
            LOG.warn(_("Quota exceeeded for %(pid)s,"
                    " tried to run %(min_count)s instances") % locals())
            raise quota.QuotaError(_("Instance quota exceeded. You can only "
                                     "run %s more instances of this type.") %
                                   num_instances, "InstanceLimitExceeded")

>>>>>>> aebcd4ab
        num_metadata = len(metadata)
        quota_metadata = quota.allowed_metadata_items(context, num_metadata)
        if quota_metadata < num_metadata:
            pid = context.project_id
            msg = (_("Quota exceeeded for %(pid)s,"
                     " tried to set %(num_metadata)s metadata properties")
                   % locals())
            LOG.warn(msg)
            raise quota.QuotaError(msg, "MetadataLimitExceeded")

        # Because metadata is stored in the DB, we hard-code the size limits
        # In future, we may support more variable length strings, so we act
        #  as if this is quota-controlled for forwards compatibility
        for k, v in metadata.iteritems():
            if len(k) > 255 or len(v) > 255:
                pid = context.project_id
                msg = (_("Quota exceeeded for %(pid)s,"
                         " metadata property key or value too long")
                       % locals())
                LOG.warn(msg)
                raise quota.QuotaError(msg, "MetadataLimitExceeded")

    def create(self, context, instance_type,
               image_id, kernel_id=None, ramdisk_id=None,
               min_count=1, max_count=1,
               display_name='', display_description='',
               key_name=None, key_data=None, security_group='default',
               availability_zone=None, user_data=None, metadata={},
               injected_files=None):
        """Create number of instances requested, given quotas.

        Create the number of instances requested if quota and
        other arguments check out ok.
        """

        type_data = instance_types.get_instance_type(instance_type)
        num_instances = quota.allowed_instances(context, max_count, type_data)
        if num_instances < min_count:
            pid = context.project_id
            LOG.warn(_("Quota exceeeded for %(pid)s,"
                    " tried to run %(min_count)s instances") % locals())
            raise quota.QuotaError(_("Instance quota exceeded. You can only "
                                     "run %s more instances of this type.") %
                                   num_instances, "InstanceLimitExceeded")

        self._check_metadata_properties_quota(context, metadata)
        self._check_injected_file_quota(context, injected_files)

        image = self.image_service.show(context, image_id)

        os_type = None
        if 'properties' in image and 'os_type' in image['properties']:
            os_type = image['properties']['os_type']

        if kernel_id is None:
            kernel_id = image['properties'].get('kernel_id', None)
        if ramdisk_id is None:
            ramdisk_id = image['properties'].get('ramdisk_id', None)
        # FIXME(sirp): is there a way we can remove null_kernel?
        # No kernel and ramdisk for raw images
        if kernel_id == str(FLAGS.null_kernel):
            kernel_id = None
            ramdisk_id = None
            LOG.debug(_("Creating a raw instance"))
        # Make sure we have access to kernel and ramdisk (if not raw)
        logging.debug("Using Kernel=%s, Ramdisk=%s" %
                       (kernel_id, ramdisk_id))
        if kernel_id:
            self.image_service.show(context, kernel_id)
        if ramdisk_id:
            self.image_service.show(context, ramdisk_id)

        if security_group is None:
            security_group = ['default']
        if not type(security_group) is list:
            security_group = [security_group]

        security_groups = []
        self.ensure_default_security_group(context)
        for security_group_name in security_group:
            group = db.security_group_get_by_name(context,
                                                  context.project_id,
                                                  security_group_name)
            security_groups.append(group['id'])

        if key_data is None and key_name:
            key_pair = db.key_pair_get(context, context.user_id, key_name)
            key_data = key_pair['public_key']

        base_options = {
            'reservation_id': utils.generate_uid('r'),
            'image_id': image_id,
            'kernel_id': kernel_id or '',
            'ramdisk_id': ramdisk_id or '',
            'state': 0,
            'state_description': 'scheduling',
            'user_id': context.user_id,
            'project_id': context.project_id,
            'launch_time': time.strftime('%Y-%m-%dT%H:%M:%SZ', time.gmtime()),
            'instance_type_id': instance_type['id'],
            'memory_mb': instance_type['memory_mb'],
            'vcpus': instance_type['vcpus'],
            'local_gb': instance_type['local_gb'],
            'display_name': display_name,
            'display_description': display_description,
            'user_data': user_data or '',
            'key_name': key_name,
            'key_data': key_data,
            'locked': False,
            'metadata': metadata,
            'availability_zone': availability_zone,
            'os_type': os_type}
        elevated = context.elevated()
        instances = []
        LOG.debug(_("Going to run %s instances..."), num_instances)
        for num in range(num_instances):
            instance = dict(mac_address=utils.generate_mac(),
                            launch_index=num,
                            **base_options)
            instance = self.db.instance_create(context, instance)
            instance_id = instance['id']

            elevated = context.elevated()
            if not security_groups:
                security_groups = []
            for security_group_id in security_groups:
                self.db.instance_add_security_group(elevated,
                                                    instance_id,
                                                    security_group_id)

            # Set sane defaults if not specified
            updates = dict(hostname=self.hostname_factory(instance_id))
            if (not hasattr(instance, 'display_name') or
                    instance.display_name == None):
                updates['display_name'] = "Server %s" % instance_id

            instance = self.update(context, instance_id, **updates)
            instances.append(instance)

            pid = context.project_id
            uid = context.user_id
            LOG.debug(_("Casting to scheduler for %(pid)s/%(uid)s's"
                    " instance %(instance_id)s") % locals())
            rpc.cast(context,
                     FLAGS.scheduler_topic,
                     {"method": "run_instance",
                      "args": {"topic": FLAGS.compute_topic,
                               "instance_id": instance_id,
                               "availability_zone": availability_zone,
                               "injected_files": injected_files}})

        for group_id in security_groups:
            self.trigger_security_group_members_refresh(elevated, group_id)

        return [dict(x.iteritems()) for x in instances]

    def has_finished_migration(self, context, instance_id):
        """Retrieves whether or not a finished migration exists for
        an instance"""
        try:
            db.migration_get_by_instance_and_status(context, instance_id,
                    'finished')
            return True
        except exception.NotFound:
            return False

    def ensure_default_security_group(self, context):
        """ Create security group for the security context if it
        does not already exist

        :param context: the security context

        """
        try:
            db.security_group_get_by_name(context, context.project_id,
                                          'default')
        except exception.NotFound:
            values = {'name': 'default',
                      'description': 'default',
                      'user_id': context.user_id,
                      'project_id': context.project_id}
            db.security_group_create(context, values)

    def trigger_security_group_rules_refresh(self, context, security_group_id):
        """Called when a rule is added to or removed from a security_group"""

        security_group = self.db.security_group_get(context, security_group_id)

        hosts = set()
        for instance in security_group['instances']:
            if instance['host'] is not None:
                hosts.add(instance['host'])

        for host in hosts:
            rpc.cast(context,
                     self.db.queue_get_for(context, FLAGS.compute_topic, host),
                     {"method": "refresh_security_group_rules",
                      "args": {"security_group_id": security_group.id}})

    def trigger_security_group_members_refresh(self, context, group_id):
        """Called when a security group gains a new or loses a member

        Sends an update request to each compute node for whom this is
        relevant."""

        # First, we get the security group rules that reference this group as
        # the grantee..
        security_group_rules = \
                self.db.security_group_rule_get_by_security_group_grantee(
                                                                     context,
                                                                     group_id)

        # ..then we distill the security groups to which they belong..
        security_groups = set()
        for rule in security_group_rules:
            security_group = self.db.security_group_get(
                                                    context,
                                                    rule['parent_group_id'])
            security_groups.add(security_group)

        # ..then we find the instances that are members of these groups..
        instances = set()
        for security_group in security_groups:
            for instance in security_group['instances']:
                instances.add(instance)

        # ...then we find the hosts where they live...
        hosts = set()
        for instance in instances:
            if instance['host']:
                hosts.add(instance['host'])

        # ...and finally we tell these nodes to refresh their view of this
        # particular security group.
        for host in hosts:
            rpc.cast(context,
                     self.db.queue_get_for(context, FLAGS.compute_topic, host),
                     {"method": "refresh_security_group_members",
                      "args": {"security_group_id": group_id}})

    def update(self, context, instance_id, **kwargs):
        """Updates the instance in the datastore.

        :param context: The security context
        :param instance_id: ID of the instance to update
        :param kwargs: All additional keyword args are treated
                       as data fields of the instance to be
                       updated

        :retval None

        """
        rv = self.db.instance_update(context, instance_id, kwargs)
        return dict(rv.iteritems())

    @scheduler_api.reroute_compute("delete")
    def delete(self, context, instance_id):
        LOG.debug(_("Going to try to terminate %s"), instance_id)
        try:
            instance = self.get(context, instance_id)
        except exception.NotFound:
            LOG.warning(_("Instance %s was not found during terminate"),
                        instance_id)
            raise

        if instance['state_description'] == 'terminating':
            LOG.warning(_("Instance %s is already being terminated"),
                        instance_id)
            return

        if instance['state_description'] == 'migrating':
            LOG.warning(_("Instance %s is being migrated"), instance_id)
            return

        self.update(context,
                    instance['id'],
                    state_description='terminating',
                    state=0,
                    terminated_at=datetime.datetime.utcnow())

        host = instance['host']
        if host:
            self._cast_compute_message('terminate_instance', context,
                    instance_id, host)
        else:
            self.db.instance_destroy(context, instance_id)

    def get(self, context, instance_id):
        """Get a single instance with the given ID."""
        rv = self.db.instance_get(context, instance_id)
        return dict(rv.iteritems())

    @scheduler_api.reroute_compute("get")
    def routing_get(self, context, instance_id):
        """Use this method instead of get() if this is the only
           operation you intend to to. It will route to novaclient.get
           if the instance is not found."""
        return self.get(context, instance_id)

    def get_all(self, context, project_id=None, reservation_id=None,
                fixed_ip=None):
        """Get all instances, possibly filtered by one of the
        given parameters. If there is no filter and the context is
        an admin, it will retreive all instances in the system.
        """
        if reservation_id is not None:
            return self.db.instance_get_all_by_reservation(
                context, reservation_id)

        if fixed_ip is not None:
            return self.db.fixed_ip_get_instance(context, fixed_ip)

        if project_id or not context.is_admin:
            if not context.project:
                return self.db.instance_get_all_by_user(
                    context, context.user_id)

            if project_id is None:
                project_id = context.project_id

            return self.db.instance_get_all_by_project(
                context, project_id)

        return self.db.instance_get_all(context)

    def _cast_compute_message(self, method, context, instance_id, host=None,
                              params=None):
        """Generic handler for RPC casts to compute.

        :param params: Optional dictionary of arguments to be passed to the
                       compute worker

        :retval None
        """
        if not params:
            params = {}
        if not host:
            instance = self.get(context, instance_id)
            host = instance['host']
        queue = self.db.queue_get_for(context, FLAGS.compute_topic, host)
        params['instance_id'] = instance_id
        kwargs = {'method': method, 'args': params}
        rpc.cast(context, queue, kwargs)

    def _call_compute_message(self, method, context, instance_id, host=None,
                              params=None):
        """Generic handler for RPC calls to compute.

        :param params: Optional dictionary of arguments to be passed to the
                       compute worker

        :retval: Result returned by compute worker
        """
        if not params:
            params = {}
        if not host:
            instance = self.get(context, instance_id)
            host = instance["host"]
        queue = self.db.queue_get_for(context, FLAGS.compute_topic, host)
        params['instance_id'] = instance_id
        kwargs = {'method': method, 'args': params}
        return rpc.call(context, queue, kwargs)

    def _cast_scheduler_message(self, context, args):
        """Generic handler for RPC calls to the scheduler"""
        rpc.cast(context, FLAGS.scheduler_topic, args)

    def snapshot(self, context, instance_id, name):
        """Snapshot the given instance.

        :retval: A dict containing image metadata
        """
        properties = {'instance_id': str(instance_id),
                      'user_id': str(context.user_id)}
        sent_meta = {'name': name, 'is_public': False,
                     'properties': properties}
        recv_meta = self.image_service.create(context, sent_meta)
        params = {'image_id': recv_meta['id']}
        self._cast_compute_message('snapshot_instance', context, instance_id,
                                   params=params)
        return recv_meta

    def reboot(self, context, instance_id):
        """Reboot the given instance."""
        self._cast_compute_message('reboot_instance', context, instance_id)

    def revert_resize(self, context, instance_id):
        """Reverts a resize, deleting the 'new' instance in the process"""
        context = context.elevated()
        migration_ref = self.db.migration_get_by_instance_and_status(context,
                instance_id, 'finished')
        if not migration_ref:
            raise exception.NotFound(_("No finished migrations found for "
                    "instance"))

        params = {'migration_id': migration_ref['id']}
        self._cast_compute_message('revert_resize', context, instance_id,
                migration_ref['dest_compute'], params=params)
        self.db.migration_update(context, migration_ref['id'],
                {'status': 'reverted'})

    def confirm_resize(self, context, instance_id):
        """Confirms a migration/resize, deleting the 'old' instance in the
        process."""
        context = context.elevated()
        migration_ref = self.db.migration_get_by_instance_and_status(context,
                instance_id, 'finished')
        if not migration_ref:
            raise exception.NotFound(_("No finished migrations found for "
                    "instance"))
        instance_ref = self.db.instance_get(context, instance_id)
        params = {'migration_id': migration_ref['id']}
        self._cast_compute_message('confirm_resize', context, instance_id,
                migration_ref['source_compute'], params=params)

        self.db.migration_update(context, migration_ref['id'],
                {'status': 'confirmed'})
        self.db.instance_update(context, instance_id,
                {'host': migration_ref['dest_compute'], })

    def resize(self, context, instance_id, flavor_id):
        """Resize a running instance."""
        instance = self.db.instance_get(context, instance_id)
        current_instance_type = instance['instance_type']

        new_instance_type = self.db.instance_type_get_by_flavor_id(
                context, flavor_id)
        current_instance_type_name = current_instance_type['name']
        new_instance_type_name = new_instance_type['name']
        LOG.debug(_("Old instance type %(current_instance_type_name)s, "
                " new instance type %(new_instance_type_name)s") % locals())
        if not new_instance_type:
            raise exception.ApiError(_("Requested flavor %(flavor_id)d "
                    "does not exist") % locals())

        current_memory_mb = current_instance_type['memory_mb']
        new_memory_mb = new_instance_type['memory_mb']
        if current_memory_mb > new_memory_mb:
            raise exception.ApiError(_("Invalid flavor: cannot downsize"
                    "instances"))
        if current_memory_mb == new_memory_mb:
            raise exception.ApiError(_("Invalid flavor: cannot use"
                    "the same flavor. "))

        self._cast_scheduler_message(context,
                    {"method": "prep_resize",
                     "args": {"topic": FLAGS.compute_topic,
                              "instance_id": instance_id,
                              "flavor_id": flavor_id}})

    @scheduler_api.reroute_compute("pause")
    def pause(self, context, instance_id):
        """Pause the given instance."""
        self._cast_compute_message('pause_instance', context, instance_id)

    @scheduler_api.reroute_compute("unpause")
    def unpause(self, context, instance_id):
        """Unpause the given instance."""
        self._cast_compute_message('unpause_instance', context, instance_id)

    @scheduler_api.reroute_compute("diagnostics")
    def get_diagnostics(self, context, instance_id):
        """Retrieve diagnostics for the given instance."""
        return self._call_compute_message(
            "get_diagnostics",
            context,
            instance_id)

    def get_actions(self, context, instance_id):
        """Retrieve actions for the given instance."""
        return self.db.instance_get_actions(context, instance_id)

    @scheduler_api.reroute_compute("suspend")
    def suspend(self, context, instance_id):
        """suspend the instance with instance_id"""
        self._cast_compute_message('suspend_instance', context, instance_id)

    @scheduler_api.reroute_compute("resume")
    def resume(self, context, instance_id):
        """resume the instance with instance_id"""
        self._cast_compute_message('resume_instance', context, instance_id)

    @scheduler_api.reroute_compute("rescue")
    def rescue(self, context, instance_id):
        """Rescue the given instance."""
        self._cast_compute_message('rescue_instance', context, instance_id)

    @scheduler_api.reroute_compute("unrescue")
    def unrescue(self, context, instance_id):
        """Unrescue the given instance."""
        self._cast_compute_message('unrescue_instance', context, instance_id)

    def set_admin_password(self, context, instance_id, password=None):
        """Set the root/admin password for the given instance."""
        self._cast_compute_message('set_admin_password', context, instance_id,
                                    password)

    def inject_file(self, context, instance_id):
        """Write a file to the given instance."""
        self._cast_compute_message('inject_file', context, instance_id)

    def get_ajax_console(self, context, instance_id):
        """Get a url to an AJAX Console"""
        output = self._call_compute_message('get_ajax_console',
                                            context,
                                            instance_id)
        rpc.cast(context, '%s' % FLAGS.ajax_console_proxy_topic,
                 {'method': 'authorize_ajax_console',
                  'args': {'token': output['token'], 'host': output['host'],
                  'port': output['port']}})
        return {'url': '%s/?token=%s' % (FLAGS.ajax_console_proxy_url,
                output['token'])}

    def get_vnc_console(self, context, instance_id):
        """Get a url to a VNC Console."""
        instance = self.get(context, instance_id)
        output = self._call_compute_message('get_vnc_console',
                                            context,
                                            instance_id)
        rpc.call(context, '%s' % FLAGS.vncproxy_topic,
                 {'method': 'authorize_vnc_console',
                  'args': {'token': output['token'],
                           'host': output['host'],
                           'port': output['port']}})

        # hostignore and portignore are compatability params for noVNC
        return {'url': '%s/vnc_auto.html?token=%s&host=%s&port=%s' % (
                       FLAGS.vncproxy_url,
                       output['token'],
                       'hostignore',
                       'portignore')}

    def get_console_output(self, context, instance_id):
        """Get console output for an an instance"""
        return self._call_compute_message('get_console_output',
                                          context,
                                          instance_id)

    def lock(self, context, instance_id):
        """lock the instance with instance_id"""
        self._cast_compute_message('lock_instance', context, instance_id)

    def unlock(self, context, instance_id):
        """unlock the instance with instance_id"""
        self._cast_compute_message('unlock_instance', context, instance_id)

    def get_lock(self, context, instance_id):
        """return the boolean state of (instance with instance_id)'s lock"""
        instance = self.get(context, instance_id)
        return instance['locked']

    def reset_network(self, context, instance_id):
        """
        Reset networking on the instance.

        """
        self._cast_compute_message('reset_network', context, instance_id)

    def inject_network_info(self, context, instance_id):
        """
        Inject network info for the instance.

        """
        self._cast_compute_message('inject_network_info', context, instance_id)

    def attach_volume(self, context, instance_id, volume_id, device):
        if not re.match("^/dev/[a-z]d[a-z]+$", device):
            raise exception.ApiError(_("Invalid device specified: %s. "
                                     "Example device: /dev/vdb") % device)
        self.volume_api.check_attach(context, volume_id=volume_id)
        instance = self.get(context, instance_id)
        host = instance['host']
        rpc.cast(context,
                 self.db.queue_get_for(context, FLAGS.compute_topic, host),
                 {"method": "attach_volume",
                  "args": {"volume_id": volume_id,
                           "instance_id": instance_id,
                           "mountpoint": device}})

    def detach_volume(self, context, volume_id):
        instance = self.db.volume_get_instance(context.elevated(), volume_id)
        if not instance:
            raise exception.ApiError(_("Volume isn't attached to anything!"))
        self.volume_api.check_detach(context, volume_id=volume_id)
        host = instance['host']
        rpc.cast(context,
                 self.db.queue_get_for(context, FLAGS.compute_topic, host),
                 {"method": "detach_volume",
                  "args": {"instance_id": instance['id'],
                           "volume_id": volume_id}})
        return instance

    def associate_floating_ip(self, context, instance_id, address):
        instance = self.get(context, instance_id)
        self.network_api.associate_floating_ip(context,
                                               floating_ip=address,
                                               fixed_ip=instance['fixed_ip'])

    def get_instance_metadata(self, context, instance_id):
        """Get all metadata associated with an instance."""
        rv = self.db.instance_metadata_get(context, instance_id)
        return dict(rv.iteritems())

    def delete_instance_metadata(self, context, instance_id, key):
        """Delete the given metadata item"""
        self.db.instance_metadata_delete(context, instance_id, key)

    def update_or_create_instance_metadata(self, context, instance_id,
                                            metadata):
        """Updates or creates instance metadata"""
        combined_metadata = self.get_instance_metadata(context, instance_id)
        combined_metadata.update(metadata)
        self._check_metadata_properties_quota(context, combined_metadata)
        self.db.instance_metadata_update_or_create(context, instance_id,
                                                    metadata)<|MERGE_RESOLUTION|>--- conflicted
+++ resolved
@@ -104,41 +104,14 @@
             if len(content) > content_limit:
                 raise quota.QuotaError(code="OnsetFileContentLimitExceeded")
 
-<<<<<<< HEAD
     def _check_metadata_properties_quota(self, context, metadata={}):
         """Enforce quota limits on metadata properties"""
-=======
-    def create(self, context, instance_type,
-               image_id, kernel_id=None, ramdisk_id=None,
-               min_count=1, max_count=1,
-               display_name='', display_description='',
-               key_name=None, key_data=None, security_group='default',
-               availability_zone=None, user_data=None, metadata=[],
-               injected_files=None):
-        """Create the number of instances requested if quota and
-        other arguments check out ok."""
-
-        if not instance_type:
-            instance_type = instance_types.get_default_instance_type()
-
-        num_instances = quota.allowed_instances(context, max_count,
-                                                instance_type)
-        if num_instances < min_count:
-            pid = context.project_id
-            LOG.warn(_("Quota exceeeded for %(pid)s,"
-                    " tried to run %(min_count)s instances") % locals())
-            raise quota.QuotaError(_("Instance quota exceeded. You can only "
-                                     "run %s more instances of this type.") %
-                                   num_instances, "InstanceLimitExceeded")
-
->>>>>>> aebcd4ab
         num_metadata = len(metadata)
         quota_metadata = quota.allowed_metadata_items(context, num_metadata)
         if quota_metadata < num_metadata:
             pid = context.project_id
-            msg = (_("Quota exceeeded for %(pid)s,"
-                     " tried to set %(num_metadata)s metadata properties")
-                   % locals())
+            msg = _("Quota exceeeded for %(pid)s, tried to set "
+                    "%(num_metadata)s metadata properties") % locals()
             LOG.warn(msg)
             raise quota.QuotaError(msg, "MetadataLimitExceeded")
 
@@ -148,9 +121,8 @@
         for k, v in metadata.iteritems():
             if len(k) > 255 or len(v) > 255:
                 pid = context.project_id
-                msg = (_("Quota exceeeded for %(pid)s,"
-                         " metadata property key or value too long")
-                       % locals())
+                msg = _("Quota exceeeded for %(pid)s, metadata property "
+                        "key or value too long") % locals()
                 LOG.warn(msg)
                 raise quota.QuotaError(msg, "MetadataLimitExceeded")
 
@@ -166,9 +138,11 @@
         Create the number of instances requested if quota and
         other arguments check out ok.
         """
-
-        type_data = instance_types.get_instance_type(instance_type)
-        num_instances = quota.allowed_instances(context, max_count, type_data)
+        if not instance_type:
+            instance_type = instance_types.get_default_instance_type()
+
+        num_instances = quota.allowed_instances(context, max_count,
+                                                instance_type)
         if num_instances < min_count:
             pid = context.project_id
             LOG.warn(_("Quota exceeeded for %(pid)s,"
