# vim: tabstop=4 shiftwidth=4 softtabstop=4

#    Licensed under the Apache License, Version 2.0 (the "License"); you may
#    not use this file except in compliance with the License. You may obtain
#    a copy of the License at
#
#         http://www.apache.org/licenses/LICENSE-2.0
#
#    Unless required by applicable law or agreed to in writing, software
#    distributed under the License is distributed on an "AS IS" BASIS, WITHOUT
#    WARRANTIES OR CONDITIONS OF ANY KIND, either express or implied. See the
#    License for the specific language governing permissions and limitations
#    under the License.
"""
Tests For Nova-Manage
"""

import time
import os
import subprocess

from nova import test
from nova.db.sqlalchemy.session import get_session
from nova.db.sqlalchemy import models


class NovaManageTestCase(test.TestCase):
    """Test case for nova-manage"""
    def setUp(self):
        super(NovaManageTestCase, self).setUp()
        session = get_session()
        max_flavorid = session.query(models.InstanceTypes).\
                                     order_by("flavorid desc").first()
        self.flavorid = str(max_flavorid["flavorid"] + 1)
        self.name = str(int(time.time()))

    def teardown(self):
        fnull.close()

    def test_create_and_delete_instance_types(self):
        fnull = open(os.devnull, 'w')
<<<<<<< HEAD
        retcode = subprocess.call(["bin/nova-manage", "instance_type",
                                    "create", self.name, "256", "1",
                                    "10", self.flavorid], stdout=fnull)
=======
        retcode = subprocess.call([
            "bin/nova-manage",
            "instance_type",
            "create",
            self.name,
            "256",
            "1",
            "120",
            self.flavorid,
            "2",
            "10",
            "10"],
            stdout=fnull)
>>>>>>> ae4d8e0f
        self.assertEqual(0, retcode)
        retcode = subprocess.call(["bin/nova-manage", "instance_type",\
                                    "delete", self.name], stdout=fnull)
        self.assertEqual(0, retcode)

    def test_list_instance_types_or_flavors(self):
        fnull = open(os.devnull, 'w')
        for c in ["instance_type", "flavor"]:
            retcode = subprocess.call(["bin/nova-manage", c, \
                                        "list"], stdout=fnull)
            self.assertEqual(0, retcode)

    def test_list_specific_instance_type(self):
        fnull = open(os.devnull, 'w')
        retcode = subprocess.call(["bin/nova-manage", "instance_type", "list",
                                    "m1.medium"], stdout=fnull)
        self.assertEqual(0, retcode)

    def test_should_error_on_bad_create_args(self):
        fnull = open(os.devnull, 'w')
        # shouldn't be able to create instance type with 0 vcpus
        retcode = subprocess.call(["bin/nova-manage", "instance_type",\
                                    "create", self.name, "256", "0",\
                                    "120", self.flavorid], stdout=fnull)
        self.assertEqual(1, retcode)

    def test_should_fail_on_duplicate_flavorid(self):
        fnull = open(os.devnull, 'w')
        retcode = subprocess.call(["bin/nova-manage", "instance_type",\
                                    "create", self.name, "256", "1",\
                                    "120", "1"], stdout=fnull)
        self.assertEqual(3, retcode)

    def test_should_fail_on_duplicate_name(self):
        fnull = open(os.devnull, 'w')
        retcode = subprocess.call([
            "bin/nova-manage",
            "instance_type",
            "create",
            "fsfsfsdfsdf",
            "256",
            "1",
            "120",
            self.flavorid,
            "2",
            "10",
            "10"],
            stdout=fnull)
        self.assertEqual(0, retcode)
<<<<<<< HEAD
        retcode = subprocess.call(["bin/nova-manage", "instance_type",\
                                    "create", "fsfsfsdfsdf", "256", "1",\
                                    "120", self.flavorid], stdout=fnull)
        self.assertEqual(3, retcode)
=======
        retcode = subprocess.call([
            "bin/nova-manage",
            "instance_type",
            "create",
            "fsfsfsdfsdf",
            "256",
            "1",
            "120",
            self.flavorid,
            "2",
            "10",
            "10"],
            stdout=fnull)
        self.assertEqual(1, retcode)
>>>>>>> ae4d8e0f

    def test_instance_type_delete_should_fail_without_valid_name(self):
        fnull = open(os.devnull, 'w')
        retcode = subprocess.call(["bin/nova-manage", "instance_type",\
                                    "delete", "doesntexist"], stdout=fnull)
        self.assertEqual(1, retcode)<|MERGE_RESOLUTION|>--- conflicted
+++ resolved
@@ -39,11 +39,6 @@
 
     def test_create_and_delete_instance_types(self):
         fnull = open(os.devnull, 'w')
-<<<<<<< HEAD
-        retcode = subprocess.call(["bin/nova-manage", "instance_type",
-                                    "create", self.name, "256", "1",
-                                    "10", self.flavorid], stdout=fnull)
-=======
         retcode = subprocess.call([
             "bin/nova-manage",
             "instance_type",
@@ -57,7 +52,6 @@
             "10",
             "10"],
             stdout=fnull)
->>>>>>> ae4d8e0f
         self.assertEqual(0, retcode)
         retcode = subprocess.call(["bin/nova-manage", "instance_type",\
                                     "delete", self.name], stdout=fnull)
@@ -86,18 +80,21 @@
 
     def test_should_fail_on_duplicate_flavorid(self):
         fnull = open(os.devnull, 'w')
+        # flavorid 1 is set in migration seed data
         retcode = subprocess.call(["bin/nova-manage", "instance_type",\
                                     "create", self.name, "256", "1",\
                                     "120", "1"], stdout=fnull)
-        self.assertEqual(3, retcode)
+        self.assertEqual(1, retcode)
 
     def test_should_fail_on_duplicate_name(self):
+        # FIXME(ken-pepple) duplicate_name really needs to be unique
+        duplicate_name = "sdfsdfsafsdfsd"
         fnull = open(os.devnull, 'w')
         retcode = subprocess.call([
             "bin/nova-manage",
             "instance_type",
             "create",
-            "fsfsfsdfsdf",
+            duplicate_name,
             "256",
             "1",
             "120",
@@ -106,18 +103,11 @@
             "10",
             "10"],
             stdout=fnull)
-        self.assertEqual(0, retcode)
-<<<<<<< HEAD
-        retcode = subprocess.call(["bin/nova-manage", "instance_type",\
-                                    "create", "fsfsfsdfsdf", "256", "1",\
-                                    "120", self.flavorid], stdout=fnull)
-        self.assertEqual(3, retcode)
-=======
-        retcode = subprocess.call([
+        duplicate_retcode = subprocess.call([
             "bin/nova-manage",
             "instance_type",
             "create",
-            "fsfsfsdfsdf",
+            duplicate_name,
             "256",
             "1",
             "120",
@@ -126,8 +116,10 @@
             "10",
             "10"],
             stdout=fnull)
-        self.assertEqual(1, retcode)
->>>>>>> ae4d8e0f
+        self.assertEqual(3, duplicate_retcode)
+        delete_retcode = subprocess.call(["bin/nova-manage", "instance_type",\
+                                    "delete", duplicate_name], stdout=fnull)
+        self.assertEqual(0, delete_retcode)
 
     def test_instance_type_delete_should_fail_without_valid_name(self):
         fnull = open(os.devnull, 'w')
