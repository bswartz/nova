--- conflicted
+++ resolved
@@ -109,14 +109,6 @@
             raise webob.exc.HTTPBadRequest(explanation=result)
         return {"host": host, "status": result}
 
-<<<<<<< HEAD
-    def _set_powerstate(self, req, host, state):
-        """Reboots or shuts down the host."""
-        context = req.environ['nova.context']
-        result = self.compute_api.set_host_powerstate(context, host=host,
-                state=state)
-        return {"host": host, "power_state": result}
-=======
     def _host_power_action(self, req, host, action):
         """Reboots or shuts down the host."""
         context = req.environ['nova.context']
@@ -139,7 +131,6 @@
 
     def reboot(self, req, id):
         return self._host_power_action(req, host=id, action="reboot")
->>>>>>> dcac4bc6
 
 
 class Hosts(extensions.ExtensionDescriptor):
@@ -160,18 +151,8 @@
 
     @admin_only.admin_only
     def get_resources(self):
-<<<<<<< HEAD
-        resources = []
-        # If we are not in an admin env, don't add the resource. Regular users
-        # shouldn't have access to the host.
-        if FLAGS.allow_admin_api:
-            resources = [extensions.ResourceExtension('os-hosts',
-                    HostController(), collection_actions={'update': 'PUT'},
-                    member_actions={})]
-=======
     resources = [extensions.ResourceExtension('os-hosts',
                 HostController(), collection_actions={'update': 'PUT'},
                 member_actions={"startup": "GET", "shutdown": "GET",
                         "reboot": "GET"})]
->>>>>>> dcac4bc6
         return resources