# vim: tabstop=4 shiftwidth=4 softtabstop=4

# Copyright 2010 United States Government as represented by the
# Administrator of the National Aeronautics and Space Administration.
# All Rights Reserved.
#
#    Licensed under the Apache License, Version 2.0 (the "License"); you may
#    not use this file except in compliance with the License. You may obtain
#    a copy of the License at
#
#         http://www.apache.org/licenses/LICENSE-2.0
#
#    Unless required by applicable law or agreed to in writing, software
#    distributed under the License is distributed on an "AS IS" BASIS, WITHOUT
#    WARRANTIES OR CONDITIONS OF ANY KIND, either express or implied. See the
#    License for the specific language governing permissions and limitations
#    under the License.

"""
AMQP-based RPC. Queues have consumers and publishers.
No fan-out support yet.
"""

import json
import logging
import sys
import time
import traceback
import uuid

from carrot import connection as carrot_connection
from carrot import messaging
from eventlet import greenthread

from nova import context
from nova import exception
from nova import fakerabbit
from nova import flags
from nova import utils


FLAGS = flags.FLAGS

LOG = logging.getLogger('amqplib')
LOG.setLevel(logging.DEBUG)


class Connection(carrot_connection.BrokerConnection):
    """Connection instance object"""
    @classmethod
    def instance(cls, new=False):
        """Returns the instance"""
        if new or not hasattr(cls, '_instance'):
            params = dict(hostname=FLAGS.rabbit_host,
                          port=FLAGS.rabbit_port,
                          userid=FLAGS.rabbit_userid,
                          password=FLAGS.rabbit_password,
                          virtual_host=FLAGS.rabbit_virtual_host)

            if FLAGS.fake_rabbit:
                params['backend_cls'] = fakerabbit.Backend

            # NOTE(vish): magic is fun!
            # pylint: disable-msg=W0142
            if new:
                return cls(**params)
            else:
                cls._instance = cls(**params)
        return cls._instance

    @classmethod
    def recreate(cls):
        """Recreates the connection instance

        This is necessary to recover from some network errors/disconnects"""
        del cls._instance
        return cls.instance()


class Consumer(messaging.Consumer):
    """Consumer base class

    Contains methods for connecting the fetch method to async loops
    """
    def __init__(self, *args, **kwargs):
        for i in xrange(FLAGS.rabbit_max_retries):
            if i > 0:
                time.sleep(FLAGS.rabbit_retry_interval)
            try:
                super(Consumer, self).__init__(*args, **kwargs)
                self.failed_connection = False
                break
            except:  # Catching all because carrot sucks
                logging.exception(_("AMQP server on %s:%d is unreachable."
                    " Trying again in %d seconds.") % (
                    FLAGS.rabbit_host,
                    FLAGS.rabbit_port,
                    FLAGS.rabbit_retry_interval))
                self.failed_connection = True
        if self.failed_connection:
            logging.exception(_("Unable to connect to AMQP server"
                " after %d tries. Shutting down.") % FLAGS.rabbit_max_retries)
            sys.exit(1)

    def fetch(self, no_ack=None, auto_ack=None, enable_callbacks=False):
        """Wraps the parent fetch with some logic for failed connections"""
        # TODO(vish): the logic for failed connections and logging should be
        #             refactored into some sort of connection manager object
        try:
            if self.failed_connection:
                # NOTE(vish): connection is defined in the parent class, we can
                #             recreate it as long as we create the backend too
                # pylint: disable-msg=W0201
                self.connection = Connection.recreate()
                self.backend = self.connection.create_backend()
                self.declare()
            super(Consumer, self).fetch(no_ack, auto_ack, enable_callbacks)
            if self.failed_connection:
                logging.error(_("Reconnected to queue"))
                self.failed_connection = False
        # NOTE(vish): This is catching all errors because we really don't
        #             exceptions to be logged 10 times a second if some
        #             persistent failure occurs.
        except Exception:  # pylint: disable-msg=W0703
            if not self.failed_connection:
                logging.exception(_("Failed to fetch message from queue"))
                self.failed_connection = True

    def attach_to_eventlet(self):
        """Only needed for unit tests!"""
        timer = utils.LoopingCall(self.fetch, enable_callbacks=True)
        timer.start(0.1)
        return timer


class Publisher(messaging.Publisher):
    """Publisher base class"""
    pass


class TopicConsumer(Consumer):
    """Consumes messages on a specific topic"""
    exchange_type = "topic"

    def __init__(self, connection=None, topic="broadcast"):
        self.queue = topic
        self.routing_key = topic
        self.exchange = FLAGS.control_exchange
        self.durable = False
        super(TopicConsumer, self).__init__(connection=connection)


class AdapterConsumer(TopicConsumer):
    """Calls methods on a proxy object based on method and args"""
    def __init__(self, connection=None, topic="broadcast", proxy=None):
        LOG.debug(_('Initing the Adapter Consumer for %s') % (topic))
        self.proxy = proxy
        super(AdapterConsumer, self).__init__(connection=connection,
                                              topic=topic)

    @exception.wrap_exception
    def receive(self, message_data, message):
        """Magically looks for a method on the proxy object and calls it

        Message data should be a dictionary with two keys:
            method: string representing the method to call
            args: dictionary of arg: value

        Example: {'method': 'echo', 'args': {'value': 42}}
        """
        LOG.debug(_('received %s') % (message_data))
        msg_id = message_data.pop('_msg_id', None)

        ctxt = _unpack_context(message_data)

        method = message_data.get('method')
        args = message_data.get('args', {})
        message.ack()
        if not method:
            # NOTE(vish): we may not want to ack here, but that means that bad
            #             messages stay in the queue indefinitely, so for now
            #             we just log the message and send an error string
            #             back to the caller
            LOG.warn(_('no method for message: %s') % (message_data))
            msg_reply(msg_id, _('No method for message: %s') % message_data)
            return

        node_func = getattr(self.proxy, str(method))
        node_args = dict((str(k), v) for k, v in args.iteritems())
        # NOTE(vish): magic is fun!
        try:
            rval = node_func(context=ctxt, **node_args)
            if msg_id:
                msg_reply(msg_id, rval, None)
        except Exception as e:
            if msg_id:
                msg_reply(msg_id, None, sys.exc_info())
        return


class TopicPublisher(Publisher):
    """Publishes messages on a specific topic"""
    exchange_type = "topic"

    def __init__(self, connection=None, topic="broadcast"):
        self.routing_key = topic
        self.exchange = FLAGS.control_exchange
        self.durable = False
        super(TopicPublisher, self).__init__(connection=connection)


class DirectConsumer(Consumer):
    """Consumes messages directly on a channel specified by msg_id"""
    exchange_type = "direct"

    def __init__(self, connection=None, msg_id=None):
        self.queue = msg_id
        self.routing_key = msg_id
        self.exchange = msg_id
        self.auto_delete = True
        self.exclusive = True
        super(DirectConsumer, self).__init__(connection=connection)


class DirectPublisher(Publisher):
    """Publishes messages directly on a channel specified by msg_id"""
    exchange_type = "direct"

    def __init__(self, connection=None, msg_id=None):
        self.routing_key = msg_id
        self.exchange = msg_id
        self.auto_delete = True
        super(DirectPublisher, self).__init__(connection=connection)


def msg_reply(msg_id, reply=None, failure=None):
    """Sends a reply or an error on the channel signified by msg_id

    failure should be a sys.exc_info() tuple.

    """
    if failure:
<<<<<<< HEAD
        message = failure.getErrorMessage()
        traceback = failure.getTraceback()
        logging.error(_("Returning exception %s to caller"), message)
        logging.error(traceback)
        failure = (failure.type.__name__, str(failure.value), traceback)
=======
        message = str(failure[1])
        tb = traceback.format_exception(*failure)
        logging.error("Returning exception %s to caller", message)
        logging.error(tb)
        failure = (failure[0].__name__, str(failure[1]), tb)
>>>>>>> cd460a1f
    conn = Connection.instance()
    publisher = DirectPublisher(connection=conn, msg_id=msg_id)
    try:
        publisher.send({'result': reply, 'failure': failure})
    except TypeError:
        publisher.send(
                {'result': dict((k, repr(v))
                                for k, v in reply.__dict__.iteritems()),
                 'failure': failure})
    publisher.close()


class RemoteError(exception.Error):
    """Signifies that a remote class has raised an exception

    Containes a string representation of the type of the original exception,
    the value of the original exception, and the traceback.  These are
    sent to the parent as a joined string so printing the exception
    contains all of the relevent info."""
    def __init__(self, exc_type, value, traceback):
        self.exc_type = exc_type
        self.value = value
        self.traceback = traceback
        super(RemoteError, self).__init__("%s %s\n%s" % (exc_type,
                                                         value,
                                                         traceback))


def _unpack_context(msg):
    """Unpack context from msg."""
    context_dict = {}
    for key in list(msg.keys()):
        # NOTE(vish): Some versions of python don't like unicode keys
        #             in kwargs.
        key = str(key)
        if key.startswith('_context_'):
            value = msg.pop(key)
            context_dict[key[9:]] = value
    LOG.debug(_('unpacked context: %s'), context_dict)
    return context.RequestContext.from_dict(context_dict)


def _pack_context(msg, context):
    """Pack context into msg.

    Values for message keys need to be less than 255 chars, so we pull
    context out into a bunch of separate keys. If we want to support
    more arguments in rabbit messages, we may want to do the same
    for args at some point.
    """
    context = dict([('_context_%s' % key, value)
                   for (key, value) in context.to_dict().iteritems()])
    msg.update(context)


def call(context, topic, msg):
    """Sends a message on a topic and wait for a response"""
    LOG.debug(_("Making asynchronous call..."))
    msg_id = uuid.uuid4().hex
    msg.update({'_msg_id': msg_id})
    LOG.debug(_("MSG_ID is %s") % (msg_id))
    _pack_context(msg, context)

    class WaitMessage(object):
        def __call__(self, data, message):
            """Acks message and sets result."""
            message.ack()
            if data['failure']:
                self.result = RemoteError(*data['failure'])
            else:
                self.result = data['result']

    wait_msg = WaitMessage()
    conn = Connection.instance(True)
    consumer = DirectConsumer(connection=conn, msg_id=msg_id)
    consumer.register_callback(wait_msg)

    conn = Connection.instance()
    publisher = TopicPublisher(connection=conn, topic=topic)
    publisher.send(msg)
    publisher.close()

    try:
        consumer.wait(limit=1)
    except StopIteration:
        pass
    consumer.close()
    # NOTE(termie): this is a little bit of a change from the original
    #               non-eventlet code where returning a Failure
    #               instance from a deferred call is very similar to
    #               raising an exception
    if isinstance(wait_msg.result, Exception):
        raise wait_msg.result
    return wait_msg.result


<<<<<<< HEAD
def call_twisted(context, topic, msg):
    """Sends a message on a topic and wait for a response"""
    LOG.debug("Making asynchronous call...")
    msg_id = uuid.uuid4().hex
    msg.update({'_msg_id': msg_id})
    LOG.debug(_("MSG_ID is %s") % (msg_id))
    _pack_context(msg, context)

    conn = Connection.instance()
    d = defer.Deferred()
    consumer = DirectConsumer(connection=conn, msg_id=msg_id)

    def deferred_receive(data, message):
        """Acks message and callbacks or errbacks"""
        message.ack()
        if data['failure']:
            return d.errback(RemoteError(*data['failure']))
        else:
            return d.callback(data['result'])

    consumer.register_callback(deferred_receive)
    injected = consumer.attach_to_twisted()

    # clean up after the injected listened and return x
    d.addCallback(lambda x: injected.stop() and x or x)

    publisher = TopicPublisher(connection=conn, topic=topic)
    publisher.send(msg)
    publisher.close()
    return d


=======
>>>>>>> cd460a1f
def cast(context, topic, msg):
    """Sends a message on a topic without waiting for a response"""
    LOG.debug("Making asynchronous cast...")
    _pack_context(msg, context)
    conn = Connection.instance()
    publisher = TopicPublisher(connection=conn, topic=topic)
    publisher.send(msg)
    publisher.close()


def generic_response(message_data, message):
    """Logs a result and exits"""
    LOG.debug(_('response %s'), message_data)
    message.ack()
    sys.exit(0)


def send_message(topic, message, wait=True):
    """Sends a message for testing"""
    msg_id = uuid.uuid4().hex
    message.update({'_msg_id': msg_id})
    LOG.debug(_('topic is %s'), topic)
    LOG.debug(_('message %s'), message)

    if wait:
        consumer = messaging.Consumer(connection=Connection.instance(),
                                      queue=msg_id,
                                      exchange=msg_id,
                                      auto_delete=True,
                                      exchange_type="direct",
                                      routing_key=msg_id)
        consumer.register_callback(generic_response)

    publisher = messaging.Publisher(connection=Connection.instance(),
                                    exchange=FLAGS.control_exchange,
                                    durable=False,
                                    exchange_type="topic",
                                    routing_key=topic)
    publisher.send(message)
    publisher.close()

    if wait:
        consumer.wait()


if __name__ == "__main__":
    # NOTE(vish): you can send messages from the command line using
    #             topic and a json sting representing a dictionary
    #             for the method
    send_message(sys.argv[1], json.loads(sys.argv[2]))<|MERGE_RESOLUTION|>--- conflicted
+++ resolved
@@ -240,19 +240,11 @@
 
     """
     if failure:
-<<<<<<< HEAD
-        message = failure.getErrorMessage()
-        traceback = failure.getTraceback()
-        logging.error(_("Returning exception %s to caller"), message)
-        logging.error(traceback)
-        failure = (failure.type.__name__, str(failure.value), traceback)
-=======
         message = str(failure[1])
         tb = traceback.format_exception(*failure)
-        logging.error("Returning exception %s to caller", message)
+        logging.error(_("Returning exception %s to caller"), message)
         logging.error(tb)
         failure = (failure[0].__name__, str(failure[1]), tb)
->>>>>>> cd460a1f
     conn = Connection.instance()
     publisher = DirectPublisher(connection=conn, msg_id=msg_id)
     try:
@@ -349,41 +341,6 @@
     return wait_msg.result
 
 
-<<<<<<< HEAD
-def call_twisted(context, topic, msg):
-    """Sends a message on a topic and wait for a response"""
-    LOG.debug("Making asynchronous call...")
-    msg_id = uuid.uuid4().hex
-    msg.update({'_msg_id': msg_id})
-    LOG.debug(_("MSG_ID is %s") % (msg_id))
-    _pack_context(msg, context)
-
-    conn = Connection.instance()
-    d = defer.Deferred()
-    consumer = DirectConsumer(connection=conn, msg_id=msg_id)
-
-    def deferred_receive(data, message):
-        """Acks message and callbacks or errbacks"""
-        message.ack()
-        if data['failure']:
-            return d.errback(RemoteError(*data['failure']))
-        else:
-            return d.callback(data['result'])
-
-    consumer.register_callback(deferred_receive)
-    injected = consumer.attach_to_twisted()
-
-    # clean up after the injected listened and return x
-    d.addCallback(lambda x: injected.stop() and x or x)
-
-    publisher = TopicPublisher(connection=conn, topic=topic)
-    publisher.send(msg)
-    publisher.close()
-    return d
-
-
-=======
->>>>>>> cd460a1f
 def cast(context, topic, msg):
     """Sends a message on a topic without waiting for a response"""
     LOG.debug("Making asynchronous cast...")
